--- conflicted
+++ resolved
@@ -1186,12 +1186,8 @@
         pts = ml_plus_type(type2str(t))
         return '*(' + pts + '*)Data_custom_val(' + d + ') = ' + n + ';'
 
-<<<<<<< HEAD
-def mk_z3native_ml(ml_dir):
-=======
 def mk_ml(ml_dir):
     global Type2Str
->>>>>>> 3a9b4985
     ml_nativef  = os.path.join(ml_dir, 'z3native.ml')
     ml_native   = open(ml_nativef, 'w')
     ml_native.write('(* Automatically generated file *)\n\n')
@@ -1494,23 +1490,9 @@
     ml_wrapper.write('#ifdef __cplusplus\n')
     ml_wrapper.write('}\n')
     ml_wrapper.write('#endif\n')
-<<<<<<< HEAD
-    if is_verbose():
-        print ('Generated "%s"' % ml_wrapperf)
-
-
-def mk_ml():
-    global Type2Str
-    if not is_ml_enabled():
-        return
-
-    ml_dir = get_component('ml').src_dir
-    mk_z3native_ml(ml_dir)
-    mk_z3native_stubs_c(ml_dir)
-=======
+
     if mk_util.is_verbose():
         print ('Generated "%s"' % ml_nativef)
->>>>>>> 3a9b4985
 
 # Collect API(...) commands from
 def def_APIs(api_files):
