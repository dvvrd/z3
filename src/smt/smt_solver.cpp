--- conflicted
+++ resolved
@@ -101,19 +101,11 @@
             return m_context.find_mutexes(vars, mutexes);
         }
 
-<<<<<<< HEAD
-        virtual void assert_expr_core(expr * t) {
+        void assert_expr_core(expr * t) override {
             m_context.assert_expr(t);
         }
 
-        virtual void assert_expr_core2(expr * t, expr * a) {
-=======
-        void assert_expr(expr * t) override {
-            m_context.assert_expr(t);
-        }
-
-        void assert_expr(expr * t, expr * a) override {
->>>>>>> fc719a5e
+        void assert_expr_core2(expr * t, expr * a) override {
             if (m_name2assertion.contains(a)) {
                 throw default_exception("named assertion defined twice");
             }
@@ -187,11 +179,7 @@
                 add_nonlocal_pattern_literals_to_core(r);
         }
 
-<<<<<<< HEAD
-        virtual void get_model_core(model_ref & m) {
-=======
-        void get_model(model_ref & m) override {
->>>>>>> fc719a5e
+        void get_model_core(model_ref & m) override {
             m_context.get_model(m);
         }
 
