/*++
Copyright (c) 2006 Microsoft Corporation

Module Name:

    smt_context.h

Abstract:

    Logical context

Author:

    Leonardo de Moura (leonardo) 2008-02-18.

Revision History:

--*/
#ifndef SMT_CONTEXT_H_
#define SMT_CONTEXT_H_

#include"smt_clause.h"
#include"smt_setup.h"
#include"smt_enode.h"
#include"smt_cg_table.h"
#include"smt_b_justification.h"
#include"smt_eq_justification.h"
#include"smt_justification.h"
#include"smt_bool_var_data.h"
#include"smt_theory.h"
#include"smt_quantifier.h"
#include"smt_quantifier_stat.h"
#include"smt_statistics.h"
#include"smt_conflict_resolution.h"
#include"smt_relevancy.h"
#include"smt_case_split_queue.h"
#include"smt_almost_cg_table.h"
#include"smt_failure.h"
#include"asserted_formulas.h"
#include"smt_types.h"
#include"dyn_ack.h"
#include"ast_smt_pp.h"
#include"watch_list.h"
#include"trail.h"
#include"fingerprints.h"
#include"ref.h"
#include"proto_model.h"
#include"model.h"
#include"timer.h"
#include"statistics.h"
#include"progress_callback.h"

// there is a significant space overhead with allocating 1000+ contexts in
// the case that each context only references a few expressions.
// Using a map instead of a vector for the literals can compress space
// consumption.
#ifdef SPARSE_MAP
#define USE_BOOL_VAR_VECTOR 0
#else
#define USE_BOOL_VAR_VECTOR 1
#endif

namespace smt {

    class model_generator;

    class context {
        friend class model_generator;
    public:
        statistics                  m_stats;

        std::ostream& display_last_failure(std::ostream& out) const;
        std::string last_failure_as_string() const;
        void set_reason_unknown(char const* msg) { m_unknown = msg; }
        void set_progress_callback(progress_callback *callback);


    protected:
        ast_manager &               m_manager;
        smt_params &                m_fparams;
        params_ref                  m_params;
        setup                       m_setup;
        timer                       m_timer;
        asserted_formulas           m_asserted_formulas;
        scoped_ptr<quantifier_manager>   m_qmanager;
        scoped_ptr<model_generator>      m_model_generator;
        scoped_ptr<relevancy_propagator> m_relevancy_propagator;
        random_gen                  m_random;
        bool                        m_flushing; // (debug support) true when flushing
        progress_callback *         m_progress_callback;
        unsigned                    m_next_progress_sample;

        region                      m_region;

        fingerprint_set             m_fingerprints;

        expr_ref_vector             m_b_internalized_stack; // stack of the boolean expressions already internalized.
        // Remark: boolean expressions can also be internalized as
        // enodes. Examples: boolean expression nested in an
        // uninterpreted function.
        expr_ref_vector             m_e_internalized_stack; // stack of the expressions already internalized as enodes.

        ptr_vector<justification>   m_justifications;

        unsigned                    m_final_check_idx; // circular counter used for implementing fairness

        // -----------------------------------
        //
        // Equality & Uninterpreted functions
        //
        // -----------------------------------
        enode *                     m_true_enode;
        enode *                     m_false_enode;
        app2enode_t                 m_app2enode;    // app -> enode
        ptr_vector<enode>           m_enodes;
        plugin_manager<theory>      m_theories;     // mapping from theory_id -> theory
        ptr_vector<theory>          m_theory_set;   // set of theories for fast traversal
        vector<enode_vector>        m_decl2enodes;  // decl -> enode (for decls with arity > 0)
        cg_table                    m_cg_table;
        dyn_ack_manager             m_dyn_ack_manager;
        struct new_eq {
            enode *                 m_lhs;
            enode *                 m_rhs;
            eq_justification        m_justification;
            new_eq() {}
            new_eq(enode * lhs, enode * rhs, eq_justification const & js):
                m_lhs(lhs), m_rhs(rhs), m_justification(js) {}
        };
        svector<new_eq>             m_eq_propagation_queue;
        struct new_th_eq {
            theory_id  m_th_id;
            theory_var m_lhs;
            theory_var m_rhs;
            new_th_eq():m_th_id(null_theory_id), m_lhs(null_theory_var), m_rhs(null_theory_var) {}
            new_th_eq(theory_id id, theory_var l, theory_var r):m_th_id(id), m_lhs(l), m_rhs(r) {}
        };
        svector<new_th_eq>          m_th_eq_propagation_queue;
        svector<new_th_eq>          m_th_diseq_propagation_queue;
#ifdef Z3DEBUG
        svector<new_th_eq>          m_propagated_th_eqs;
        svector<new_th_eq>          m_propagated_th_diseqs;
        svector<enode_pair>         m_diseq_vector;
#endif
        enode *                     m_is_diseq_tmp; // auxiliary enode used to find congruent equality atoms.

        tmp_enode                   m_tmp_enode;
        ptr_vector<almost_cg_table> m_almost_cg_tables; // temporary field for is_ext_diseq

        // -----------------------------------
        //
        // Boolean engine
        //
        // -----------------------------------
#if USE_BOOL_VAR_VECTOR
        svector<bool_var>           m_expr2bool_var;         // expr id -> bool_var
#else
        u_map<bool_var>             m_expr2bool_var;
#endif
        ptr_vector<expr>            m_bool_var2expr;         // bool_var -> expr
        signed_char_vector          m_assignment;  //!< mapping literal id -> assignment lbool
        vector<watch_list>          m_watches;     //!< per literal
        vector<clause_set>          m_lit_occs;    //!< index for backward subsumption
        svector<bool_var_data>      m_bdata;       //!< mapping bool_var -> data
        svector<double>             m_activity;
        clause_vector               m_aux_clauses;
        clause_vector               m_lemmas;
        vector<clause_vector>       m_clauses_to_reinit;
        expr_ref_vector             m_units_to_reassert;
        svector<char>               m_units_to_reassert_sign;
        literal_vector              m_assigned_literals;
        unsigned                    m_qhead;
        unsigned                    m_simp_qhead;
        int                         m_simp_counter; //!< can become negative
        scoped_ptr<case_split_queue> m_case_split_queue;
        double                      m_bvar_inc;
        bool                        m_phase_cache_on;
        unsigned                    m_phase_counter; //!< auxiliary variable used to decide when to turn on/off phase caching
        bool                        m_phase_default; //!< default phase when using phase caching

        // A conflict is usually a single justification. That is, a justification
        // for false. If m_not_l is not null_literal, then m_conflict is a
        // justification for l, and the conflict is union of m_no_l and m_conflict;
        b_justification             m_conflict;
        literal                     m_not_l;
        scoped_ptr<conflict_resolution> m_conflict_resolution;
        proof_ref                   m_unsat_proof;


        literal_vector              m_atom_propagation_queue;

        obj_map<expr, unsigned>      m_cached_generation;
        obj_hashtable<expr>          m_cache_generation_visited;

        // -----------------------------------
        //
        // Model generation
        //
        // -----------------------------------
        proto_model_ref            m_proto_model;
        model_ref                  m_model;
        std::string                m_unknown;
        void                       mk_proto_model(lbool r);
        struct scoped_mk_model {
            context & m_ctx;
            scoped_mk_model(context & ctx):m_ctx(ctx) {
                m_ctx.m_proto_model = 0;
                m_ctx.m_model       = 0;
            }
            ~scoped_mk_model() {
                if (m_ctx.m_proto_model.get() != 0) {
                    m_ctx.m_model = m_ctx.m_proto_model->mk_model();
                    m_ctx.add_rec_funs_to_model();            
                    m_ctx.m_proto_model = 0; // proto_model is not needed anymore.
                }
            }
        };


        // -----------------------------------
        //
        // Unsat core extraction
        //
        // -----------------------------------
        typedef u_map<expr *>      literal2assumption;
        literal_vector             m_assumptions;
        literal2assumption         m_literal2assumption; // maps an expression associated with a literal to the original assumption
        expr_ref_vector            m_unsat_core;

        // Unsat core assumption hint for theory_str
        bool                       m_use_theory_str_overlap_assumption;

        // -----------------------------------
        //
        // Theory case split
        //
        // -----------------------------------
        uint_set m_all_th_case_split_literals;
        vector<literal_vector> m_th_case_split_sets;
        u_map< vector<literal_vector> > m_literal2casesplitsets; // returns the case split literal sets that a literal participates in
        unsigned m_th_case_split_qhead;

        // -----------------------------------
        //
        // Accessors
        //
        // -----------------------------------
    public:
        ast_manager & get_manager() const {
            return m_manager;
        }

        simplifier & get_simplifier() {
            return m_asserted_formulas.get_simplifier();
        }

        smt_params & get_fparams() {
            return m_fparams;
        }

        params_ref const & get_params() {
            return m_params;
        }

        bool get_cancel_flag() { return !m_manager.limit().inc(); }

        region & get_region() {
            return m_region;
        }

        bool relevancy() const {
            return m_fparams.m_relevancy_lvl > 0;
        }

        enode * get_enode(expr const * n) const {
            SASSERT(e_internalized(n));
            return m_app2enode[n->get_id()];
        }

        /**
           \brief Similar to get_enode, but returns 0 if n is to e_internalized.
        */
        enode * find_enode(expr const * n) const {
            return m_app2enode.get(n->get_id(), 0);
        }

        void reset_bool_vars() {
            m_expr2bool_var.reset();
        }

        bool_var get_bool_var(expr const * n) const {
            return m_expr2bool_var[n->get_id()];
        }

        bool_var get_bool_var_of_id(unsigned id) const {
            return m_expr2bool_var[id];
        }

        bool_var get_bool_var_of_id_option(unsigned id) const {
            return m_expr2bool_var.get(id, null_bool_var);
        }

#if USE_BOOL_VAR_VECTOR

        void set_bool_var(unsigned id, bool_var v) {
            m_expr2bool_var.setx(id, v, null_bool_var);
        }
#else

        void set_bool_var(unsigned id, bool_var v) {
            if (v == null_bool_var) {
                m_expr2bool_var.erase(id);
            }
            else {
                m_expr2bool_var.insert(id, v);
            }
        }
#endif


        literal get_literal(expr * n) const;

        bool has_enode(bool_var v) const {
            return m_bdata[v].is_enode();
        }

        enode * bool_var2enode(bool_var v) const {
            SASSERT(m_bdata[v].is_enode());
            return m_app2enode[m_bool_var2expr[v]->get_id()];
        }

        bool_var enode2bool_var(enode const * n) const {
            SASSERT(n->is_bool());
            SASSERT(n != m_false_enode);
            return get_bool_var_of_id(n->get_owner_id());
        }

        literal enode2literal(enode const * n) const {
            SASSERT(n->is_bool());
            return n == m_false_enode ? false_literal : literal(enode2bool_var(n));
        }

        unsigned get_num_bool_vars() const {
            return m_b_internalized_stack.size();
        }

        bool_var_data & get_bdata(bool_var v) {
            return m_bdata[v];
        }

        bool_var_data const & get_bdata(bool_var v) const {
            return m_bdata[v];
        }

        lbool get_lit_assignment(unsigned lit_idx) const {
            return static_cast<lbool>(m_assignment[lit_idx]);
        }

        lbool get_assignment(literal l) const {
            return get_lit_assignment(l.index());
        }

        lbool get_assignment(bool_var v) const {
            return get_assignment(literal(v));
        }

        literal_vector const & assigned_literals() const {
            return m_assigned_literals;
        }

        lbool get_assignment(expr * n) const;

        // Similar to get_assignment, but returns l_undef if n is not internalized.
        lbool find_assignment(expr * n) const;

        lbool get_assignment(enode * n) const;

        void get_assignments(expr_ref_vector& assignments);

        b_justification get_justification(bool_var v) const {
            return get_bdata(v).justification();
        }

        void set_justification(bool_var v, bool_var_data& d, b_justification const& j);

        bool has_th_justification(bool_var v, theory_id th_id) const {
            b_justification js = get_justification(v);
            return js.get_kind() == b_justification::JUSTIFICATION && js.get_justification()->get_from_theory() == th_id;
        }

        int get_random_value() {
            return m_random();
        }

        bool is_searching() const {
            return m_searching;
        }

        svector<double> const & get_activity_vector() const {
            return m_activity;
        }

        double get_activity(bool_var v) const {
            return m_activity[v];
        }

        void set_activity(bool_var v, double & act) {
            m_activity[v] = act;
        }

        bool is_assumption(bool_var v) const {
            return get_bdata(v).m_assumption;
        }

        bool is_assumption(literal l) const {
            return is_assumption(l.var());
        }

        bool is_marked(bool_var v) const {
            return get_bdata(v).m_mark;
        }

        void set_mark(bool_var v) {
            SASSERT(!is_marked(v));
            get_bdata(v).m_mark = true;
        }

        void unset_mark(bool_var v) {
            SASSERT(is_marked(v));
            get_bdata(v).m_mark = false;
        }

        /**
           \brief Return the scope level when v was assigned.
        */
        unsigned get_assign_level(bool_var v) const {
            return get_bdata(v).m_scope_lvl;
        }

        unsigned get_assign_level(literal l) const {
            return get_assign_level(l.var());
        }

        /**
           \brief Return the scope level when v was internalized.
        */
        unsigned get_intern_level(bool_var v) const {
            return get_bdata(v).get_intern_level();
        }

        theory * get_theory(theory_id th_id) const {
            return m_theories.get_plugin(th_id);
        }

        ptr_vector<theory>::const_iterator begin_theories() const {
            return m_theories.begin();
        }

        ptr_vector<theory>::const_iterator end_theories() const {
            return m_theories.end();
        }

        unsigned get_scope_level() const {
            return m_scope_lvl;
        }

        unsigned get_base_level() const {
            return m_base_lvl;
        }

        bool at_base_level() const {
            return m_scope_lvl == m_base_lvl;
        }

        unsigned get_search_level() const {
            return m_search_lvl;
        }

        bool at_search_level() const {
            return m_scope_lvl == m_search_lvl;
        }

        bool tracking_assumptions() const {
            return m_search_lvl > m_base_lvl;
        }

        expr * bool_var2expr(bool_var v) const {
            return m_bool_var2expr[v];
        }

        void literal2expr(literal l, expr_ref & result) const {
            if (l == true_literal)
                result = m_manager.mk_true();
            else if (l == false_literal)
                result = m_manager.mk_false();
            else if (l.sign())
                result = m_manager.mk_not(bool_var2expr(l.var()));
            else
                result = bool_var2expr(l.var());
        }

        bool is_true(enode const * n) const {
            return n == m_true_enode;
        }

        bool is_false(enode const * n) const {
            return n == m_false_enode;
        }

        unsigned get_num_enodes_of(func_decl const * decl) const {
            unsigned id = decl->get_decl_id();
            return id < m_decl2enodes.size() ? m_decl2enodes[id].size() : 0;
        }

        enode_vector::const_iterator begin_enodes_of(func_decl const * decl) const {
            unsigned id = decl->get_decl_id();
            return id < m_decl2enodes.size() ? m_decl2enodes[id].begin() : 0;
        }

        enode_vector::const_iterator end_enodes_of(func_decl const * decl) const {
            unsigned id = decl->get_decl_id();
            return id < m_decl2enodes.size() ? m_decl2enodes[id].end() : 0;
        }

        ptr_vector<enode>::const_iterator begin_enodes() const {
            return m_enodes.begin();
        }

        ptr_vector<enode>::const_iterator end_enodes() const {
            return m_enodes.end();
        }

        unsigned get_generation(quantifier * q) const {
            return m_qmanager->get_generation(q);
        }

        /**
           \brief Return true if the logical context internalized universal quantifiers.
        */
        bool internalized_quantifiers() const {
            return !m_qmanager->empty();
        }

        /**
           \brief Return true if the logical context internalized or will internalize universal quantifiers.
        */
        bool has_quantifiers() const {
            return m_asserted_formulas.has_quantifiers();
        }

        fingerprint * add_fingerprint(void * data, unsigned data_hash, unsigned num_args, enode * const * args) {
            return m_fingerprints.insert(data, data_hash, num_args, args);
        }

        theory_id get_var_theory(bool_var v) const {
            return get_bdata(v).get_theory();
        }

        friend class set_var_theory_trail;
        void set_var_theory(bool_var v, theory_id tid);

        // -----------------------------------
        //
        // Backtracking support
        //
        // -----------------------------------
    protected:
        typedef ptr_vector<trail<context> >   trail_stack;
        trail_stack                           m_trail_stack;
#ifdef Z3DEBUG
        bool                                  m_trail_enabled;
#endif

    public:
        template<typename TrailObject>
        void push_trail(const TrailObject & obj) {
            SASSERT(m_trail_enabled);
            m_trail_stack.push_back(new (m_region) TrailObject(obj));
        }

        void push_trail_ptr(trail<context> * ptr) {
            m_trail_stack.push_back(ptr);
        }

    protected:

        unsigned                    m_scope_lvl;
        unsigned                    m_base_lvl;
        unsigned                    m_search_lvl; // It is greater than m_base_lvl when assumptions are used.  Otherwise, it is equals to m_base_lvl
        struct scope {
            unsigned                m_assigned_literals_lim;
            unsigned                m_trail_stack_lim;
            unsigned                m_aux_clauses_lim;
            unsigned                m_justifications_lim;
            unsigned                m_units_to_reassert_lim;
        };
        struct base_scope {
            unsigned                m_lemmas_lim;
            unsigned                m_simp_qhead_lim;
            unsigned                m_inconsistent;
        };

        svector<scope>              m_scopes;
        svector<base_scope>         m_base_scopes;

        void push_scope();

        unsigned pop_scope_core(unsigned num_scopes);

        void pop_scope(unsigned num_scopes);

        void undo_trail_stack(unsigned old_size);

        void unassign_vars(unsigned old_lim);

        void remove_watch_literal(clause * cls, unsigned idx);

        void remove_lit_occs(clause * cls);

        void remove_cls_occs(clause * cls);

        void mark_as_deleted(clause * cls);

        void del_clause(clause * cls);

        void del_clauses(clause_vector & v, unsigned old_size);

        void del_justifications(ptr_vector<justification> & justifications, unsigned old_lim);

        bool is_unit_clause(clause const * c) const;

        bool is_empty_clause(clause const * c) const;

        void cache_generation(unsigned new_scope_lvl);

        void cache_generation(clause const * cls, unsigned new_scope_lvl);

        void cache_generation(unsigned num_lits, literal const * lits, unsigned new_scope_lvl);

        void cache_generation(expr * n, unsigned new_scope_lvl);

        void reset_cache_generation();

        void reinit_clauses(unsigned num_scopes, unsigned num_bool_vars);

        void reassert_units(unsigned units_to_reassert_lim);

        // -----------------------------------
        //
        // Internalization
        //
        // -----------------------------------
    public:
        bool b_internalized(expr const * n) const {
            return get_bool_var_of_id_option(n->get_id()) != null_bool_var;
        }

        bool lit_internalized(expr const * n) const {
            return m_manager.is_false(n) || (m_manager.is_not(n) ? b_internalized(to_app(n)->get_arg(0)) : b_internalized(n));
        }

        bool e_internalized(expr const * n) const {
            return m_app2enode.get(n->get_id(), 0) != 0;
        }

        unsigned get_num_b_internalized() const {
            return m_b_internalized_stack.size();
        }

        expr * get_b_internalized(unsigned idx) const {
            return  m_b_internalized_stack.get(idx);
        }

        unsigned get_num_e_internalized() const {
            return m_e_internalized_stack.size();
        }

        expr * get_e_internalized(unsigned idx) const {
            return  m_e_internalized_stack.get(idx);
        }

        /**
           \brief Return the position (in the assignment stack) of the decision literal at the given scope level.
        */
        unsigned get_decision_literal_pos(unsigned scope_lvl) const {
            SASSERT(scope_lvl > m_base_lvl);
            return m_scopes[scope_lvl - 1].m_assigned_literals_lim;
        }

    protected:
        unsigned m_generation; //!< temporary variable used during internalization

    public:
        bool binary_clause_opt_enabled() const {
            return !m_manager.proofs_enabled() && m_fparams.m_binary_clause_opt;
        }
    protected:
        bool_var_data & get_bdata(expr const * n) {
            return get_bdata(get_bool_var(n));
        }

        bool_var_data const & get_bdata(expr const * n) const {
            return get_bdata(get_bool_var(n));
        }

        typedef std::pair<expr *, bool> expr_bool_pair;

        void ts_visit_child(expr * n, bool gate_ctx, svector<int> & tcolors, svector<int> & fcolors, svector<expr_bool_pair> & todo, bool & visited);

        bool ts_visit_children(expr * n, bool gate_ctx, svector<int> & tcolors, svector<int> & fcolors, svector<expr_bool_pair> & todo);

        void top_sort_expr(expr * n, svector<expr_bool_pair> & sorted_exprs);

        void assert_default(expr * n, proof * pr);

        void assert_distinct(app * n, proof * pr);

        void internalize_formula(expr * n, bool gate_ctx);

        void internalize_eq(app * n, bool gate_ctx);

        void internalize_distinct(app * n, bool gate_ctx);

        bool internalize_theory_atom(app * n, bool gate_ctx);

        void internalize_quantifier(quantifier * q, bool gate_ctx);

        void internalize_formula_core(app * n, bool gate_ctx);

        void set_merge_tf(enode * n, bool_var v, bool is_new_var);

        friend class set_enode_flag_trail;

    public:
        void set_enode_flag(bool_var v, bool is_new_var);

    protected:
        void internalize_term(app * n);

        void internalize_ite_term(app * n);

        bool internalize_theory_term(app * n);

        void internalize_uninterpreted(app * n);

        friend class mk_bool_var_trail;
        class mk_bool_var_trail : public trail<context> {
        public:
            virtual void undo(context & ctx) { ctx.undo_mk_bool_var(); }
        };
        mk_bool_var_trail   m_mk_bool_var_trail;

        void undo_mk_bool_var();

        friend class mk_enode_trail;
        class mk_enode_trail : public trail<context> {
        public:
            virtual void undo(context & ctx) { ctx.undo_mk_enode(); }
        };

        mk_enode_trail   m_mk_enode_trail;

        void undo_mk_enode();

        void apply_sort_cnstr(app * term, enode * e);

        bool simplify_aux_clause_literals(unsigned & num_lits, literal * lits, literal_buffer & simp_lits);

        bool simplify_aux_lemma_literals(unsigned & num_lits, literal * lits);

        void mark_for_reinit(clause * cls, unsigned scope_lvl, bool reinternalize_atoms);

        unsigned get_max_iscope_lvl(unsigned num_lits, literal const * lits) const;

        bool use_binary_clause_opt(literal l1, literal l2, bool lemma) const;

        int select_learned_watch_lit(clause const * cls) const;

        int select_watch_lit(clause const * cls, int starting_at) const;

        void add_watch_literal(clause * cls, unsigned idx);

        proof * mk_clause_def_axiom(unsigned num_lits, literal * lits, expr * root_gate);

    public:
        void mk_gate_clause(unsigned num_lits, literal * lits);

        void mk_gate_clause(literal l1, literal l2);

        void mk_gate_clause(literal l1, literal l2, literal l3);

        void mk_gate_clause(literal l1, literal l2, literal l3, literal l4);

    protected:
        void mk_root_clause(unsigned num_lits, literal * lits, proof * pr);

        void mk_root_clause(literal l1, literal l2, proof * pr);

        void mk_root_clause(literal l1, literal l2, literal l3, proof * pr);

        void add_and_rel_watches(app * n);

        void add_or_rel_watches(app * n);

        void add_ite_rel_watches(app * n);

        void mk_not_cnstr(app * n);

        void mk_and_cnstr(app * n);

        void mk_or_cnstr(app * n);

        void mk_iff_cnstr(app * n);

        void mk_ite_cnstr(app * n);

        bool lit_occs_enabled() const { return m_fparams.m_phase_selection==PS_OCCURRENCE; }

        void add_lit_occs(clause * cls);
    public:
        void internalize(expr * n, bool gate_ctx);

        void internalize(expr * n, bool gate_ctx, unsigned generation);

        clause * mk_clause(unsigned num_lits, literal * lits, justification * j, clause_kind k = CLS_AUX, clause_del_eh * del_eh = 0);

        void mk_clause(literal l1, literal l2, justification * j);

        void mk_clause(literal l1, literal l2, literal l3, justification * j);

        void mk_th_axiom(theory_id tid, unsigned num_lits, literal * lits, unsigned num_params = 0, parameter * params = 0);

        void mk_th_axiom(theory_id tid, literal l1, literal l2, unsigned num_params = 0, parameter * params = 0);

        void mk_th_axiom(theory_id tid, literal l1, literal l2, literal l3, unsigned num_params = 0, parameter * params = 0);

        /*
         * Provide a hint to the core solver that the specified literals form a "theory case split".
         * The core solver will enforce the condition that exactly one of these literals can be
         * assigned 'true' at any time.
         * We assume that the theory solver has already asserted the disjunction of these literals
         * or some other axiom that means at least one of them must be assigned 'true'.
         */
        void mk_th_case_split(unsigned num_lits, literal * lits);

        /*
         * Provide a hint to the branching heuristic about the priority of a "theory-aware literal".
         * Literals marked in this way will always be branched on before unmarked literals,
         * starting with the literal having the highest priority.
         */
        void add_theory_aware_branching_info(bool_var v, double priority, lbool phase);

    public:

        // helper function for trail
        void undo_th_case_split(literal l);

        bool propagate_th_case_split();

        bool_var mk_bool_var(expr * n);

        enode * mk_enode(app * n, bool suppress_args, bool merge_tf, bool cgc_enabled);

        void attach_th_var(enode * n, theory * th, theory_var v);

        template<typename Justification>
        justification * mk_justification(Justification const & j) {
            justification * js = new (m_region) Justification(j);
            SASSERT(js->in_region());
            if (js->has_del_eh())
                m_justifications.push_back(js);
            return js;
        }

        // -----------------------------------
        //
        // Engine
        //
        // -----------------------------------
    protected:
        lbool              m_last_search_result;
        failure            m_last_search_failure;
        ptr_vector<theory> m_incomplete_theories; //!< theories that failed to produce a model
        bool               m_searching;
        ptr_vector<expr>   m_assumption_core;
        unsigned           m_num_conflicts;
        unsigned           m_num_conflicts_since_restart;
        unsigned           m_num_conflicts_since_lemma_gc;
        unsigned           m_restart_threshold;
        unsigned           m_restart_outer_threshold;
        unsigned           m_luby_idx;
        double             m_agility;
        unsigned           m_lemma_gc_threshold;

        void assign_core(literal l, b_justification j, bool decision = false);
        void trace_assign(literal l, b_justification j, bool decision) const;

    public:
        void assign(literal l, b_justification j, bool decision = false) {
            SASSERT(l != false_literal);
            SASSERT(l != null_literal);
            switch (get_assignment(l)) {
            case l_false:
                set_conflict(j, ~l);
                break;
            case l_undef:
                assign_core(l, j, decision);
                break;
            case l_true:
                return;
            }
        }

        void assign(literal l, justification * j, bool decision = false) {
            assign(l, j ? b_justification(j) : b_justification::mk_axiom(), decision);
        }

        friend class set_true_first_trail;
        void set_true_first_flag(bool_var v);

        bool try_true_first(bool_var v) const { return get_bdata(v).try_true_first(); }

        bool assume_eq(enode * lhs, enode * rhs);

        bool is_shared(enode * n) const;

        void assign_eq(enode * lhs, enode * rhs, eq_justification const & js) {
            push_eq(lhs, rhs, js);
        }

        /**
           \brief Force the given phase next time we case split v.
           This method has no effect if phase caching is disabled.
        */
        void force_phase(bool_var v, bool phase) {
            bool_var_data & d   = get_bdata(v);
            d.m_phase_available = true;
            d.m_phase           = phase;
        }

        void force_phase(literal l) {
            force_phase(l.var(), !l.sign());
        }

        bool contains_instance(quantifier * q, unsigned num_bindings, enode * const * bindings);

        bool add_instance(quantifier * q, app * pat, unsigned num_bindings, enode * const * bindings, unsigned max_generation,
                          unsigned min_top_generation, unsigned max_top_generation, ptr_vector<enode> & used_enodes);

        void set_global_generation(unsigned generation) { m_generation = generation; }

#ifdef Z3DEBUG
        bool slow_contains_instance(quantifier const * q, unsigned num_bindings, enode * const * bindings) const {
            return m_fingerprints.slow_contains(q, q->get_id(), num_bindings, bindings);
        }
#endif

    protected:
        void push_new_th_eq(theory_id th, theory_var lhs, theory_var rhs);

        void push_new_th_diseq(theory_id th, theory_var lhs, theory_var rhs);

        friend class add_eq_trail;

        void add_eq(enode * n1, enode * n2, eq_justification js);

        void remove_parents_from_cg_table(enode * r1);

        void reinsert_parents_into_cg_table(enode * r1, enode * r2, enode * n1, enode * n2, eq_justification js);

        void invert_trans(enode * n);

        theory_var get_closest_var(enode * n, theory_id th_id);

        void merge_theory_vars(enode * r2, enode * r1, eq_justification js);

        void propagate_bool_enode_assignment(enode * r1, enode * r2, enode * n1, enode * n2);

        void propagate_bool_enode_assignment_core(enode * source, enode * target);

        void undo_add_eq(enode * r1, enode * n1, unsigned r2_num_parents);

        void restore_theory_vars(enode * r2, enode * r1);

        void push_eq(enode * lhs, enode * rhs, eq_justification const & js) {
            SASSERT(lhs != rhs);
            m_eq_propagation_queue.push_back(new_eq(lhs, rhs, js));
        }

        void push_new_congruence(enode * n1, enode * n2, bool used_commutativity) {
            SASSERT(n1->m_cg == n2);
            // if (is_relevant(n1)) mark_as_relevant(n2);
            push_eq(n1, n2, eq_justification::mk_cg(used_commutativity));
        }

        bool add_diseq(enode * n1, enode * n2);

        void assign_quantifier(quantifier * q);

        void set_conflict(b_justification js, literal not_l);

        void set_conflict(b_justification js) {
            set_conflict(js, null_literal);
        }

    public:
        void set_conflict(justification * js) {
            SASSERT(js);
            set_conflict(b_justification(js));
        }

        bool inconsistent() const {
            return m_conflict != null_b_justification;
        }

        unsigned get_num_conflicts() const {
            return m_num_conflicts;
        }

        static bool is_eq(enode const * n1, enode const * n2) { return n1->get_root() == n2->get_root(); }

        bool is_diseq(enode * n1, enode * n2) const;

        bool is_diseq_slow(enode * n1, enode * n2) const;

        bool is_ext_diseq(enode * n1, enode * n2, unsigned depth);

        enode * get_enode_eq_to(func_decl * f, unsigned num_args, enode * const * args);

    protected:
        bool decide();

        void update_phase_cache_counter();

#define ACTIVITY_LIMIT 1e100
#define INV_ACTIVITY_LIMIT 1e-100

        void rescale_bool_var_activity();

    public:
        void inc_bvar_activity(bool_var v) {
            double & act = m_activity[v];
            act += m_bvar_inc;
            if (act > ACTIVITY_LIMIT)
                rescale_bool_var_activity();
            m_case_split_queue->activity_increased_eh(v);
        }

    protected:

        void decay_bvar_activity() {
            m_bvar_inc *= m_fparams.m_inv_decay;
        }

        bool simplify_clause(clause * cls);

        unsigned simplify_clauses(clause_vector & clauses, unsigned starting_at);

        void simplify_clauses();

        /**
           \brief Return true if the give clause is justifying some literal.
        */
        bool is_justifying(clause * cls) const {
            for (unsigned i = 0; i < 2; i++) {
                b_justification js;
                js = get_justification(cls->get_literal(i).var());
                if (js.get_kind() == b_justification::CLAUSE && js.get_clause() == cls)
                    return true;
            }
            return false;
        }

        bool can_delete(clause * cls) const {
            if (cls->in_reinit_stack())
                return false;
            return !is_justifying(cls);
        }

        void del_inactive_lemmas();

        void del_inactive_lemmas1();

        void del_inactive_lemmas2();

        bool more_than_k_unassigned_literals(clause * cls, unsigned k);

        void internalize_assertions();

        void assert_assumption(expr * a);

        bool validate_assumptions(unsigned num_assumptions, expr * const * assumptions);

        void init_assumptions(unsigned num_assumptions, expr * const * assumptions);

        void reset_assumptions();

<<<<<<< HEAD
=======
        void get_theory_assumptions(expr_ref_vector & theory_assumptions);

>>>>>>> a1bb1f2a
        lbool mk_unsat_core();

        void validate_unsat_core();

        void init_search();

        void end_search();

        lbool search();

        void inc_limits();

        bool restart(lbool& status, unsigned curr_lvl);

        void tick(unsigned & counter) const;

        lbool bounded_search();

        final_check_status final_check();

        void check_proof(proof * pr);

        void forget_phase_of_vars_in_current_level();

        virtual bool resolve_conflict();

        // -----------------------------------
        //
        // Propagation
        //
        // -----------------------------------
    protected:
        bool bcp();

        bool propagate_eqs();

        bool propagate_atoms();

        void push_new_th_diseqs(enode * r, theory_var v, theory * th);

        void propagate_bool_var_enode(bool_var v);

        bool is_relevant_core(expr * n) const { return m_relevancy_propagator->is_relevant(n); }

        svector<bool>  m_relevant_conflict_literals;
        void record_relevancy(unsigned n, literal const* lits);
        void restore_relevancy(unsigned n, literal const* lits);

    public:
        // event handler for relevancy_propagator class
        void relevant_eh(expr * n);

        bool is_relevant(expr * n) const {
            return !relevancy() || is_relevant_core(n);
        }

        bool is_relevant(enode * n) const {
            return is_relevant(n->get_owner());
        }

        bool is_relevant(bool_var v) const {
            return is_relevant(bool_var2expr(v));
        }

        bool is_relevant(literal l) const {
            SASSERT(l != true_literal && l != false_literal);
            return is_relevant(l.var());
        }

        bool is_relevant_core(literal l) const {
            return is_relevant_core(bool_var2expr(l.var()));
        }

        void mark_as_relevant(expr * n) { m_relevancy_propagator->mark_as_relevant(n); m_relevancy_propagator->propagate(); }

        void mark_as_relevant(enode * n) { mark_as_relevant(n->get_owner()); }

        void mark_as_relevant(bool_var v) { mark_as_relevant(bool_var2expr(v)); }

        void mark_as_relevant(literal l) { mark_as_relevant(l.var()); }

        template<typename Eh>
        relevancy_eh * mk_relevancy_eh(Eh const & eh) {
            return m_relevancy_propagator->mk_relevancy_eh(eh);
        }

        void add_relevancy_eh(expr * source, relevancy_eh * eh) { m_relevancy_propagator->add_handler(source, eh); }
        void add_relevancy_dependency(expr * source, expr * target) { m_relevancy_propagator->add_dependency(source, target); }
        void add_rel_watch(literal l, relevancy_eh * eh) { m_relevancy_propagator->add_watch(bool_var2expr(l.var()), !l.sign(), eh); }
        void add_rel_watch(literal l, expr * n) { m_relevancy_propagator->add_watch(bool_var2expr(l.var()), !l.sign(), n); }

    protected:
        lbool get_assignment_core(expr * n) const;

        void propagate_relevancy(unsigned qhead);

        bool propagate_theories();

        void propagate_th_eqs();

        void propagate_th_diseqs();

        bool can_theories_propagate() const;

        bool propagate();

        void add_rec_funs_to_model();

    public:
        bool can_propagate() const;

        // -----------------------------------
        //
        // Model checking... (must be improved)
        //
        // -----------------------------------
    public:
        bool get_value(enode * n, expr_ref & value);

        // -----------------------------------
        //
        // Pretty Printing
        //
        // -----------------------------------
    protected:
        ast_mark m_pp_visited;

        ast_mark & get_pp_visited() const {  return const_cast<ast_mark&>(m_pp_visited); }

    public:
        void display_enode_defs(std::ostream & out) const;

        void display_bool_var_defs(std::ostream & out) const;

        void display_asserted_formulas(std::ostream & out) const;

        void display_literal(std::ostream & out, literal l) const;

        void display_detailed_literal(std::ostream & out, literal l) const { l.display(out, m_manager, m_bool_var2expr.c_ptr()); }

        void display_literal_info(std::ostream & out, literal l) const;

        void display_literals(std::ostream & out, unsigned num_lits, literal const * lits) const;

        void display_literals(std::ostream & out, literal_vector const& lits) const {
            display_literals(out, lits.size(), lits.c_ptr());
        }

        void display_literal_verbose(std::ostream & out, literal lit) const;

        void display_literals_verbose(std::ostream & out, unsigned num_lits, literal const * lits) const;

        void display_literals_verbose(std::ostream & out, literal_vector const& lits) const {
            display_literals_verbose(out, lits.size(), lits.c_ptr());
        }

        void display_watch_list(std::ostream & out, literal l) const;

        void display_watch_lists(std::ostream & out) const;

        void display_clause_detail(std::ostream & out, clause const * cls) const;

        void display_clause(std::ostream & out, clause const * cls) const;

        void display_clauses(std::ostream & out, ptr_vector<clause> const & v) const;

        void display_binary_clauses(std::ostream & out) const;

        void display_assignment(std::ostream & out) const;

        void display_eqc(std::ostream & out) const;

        void display_app_enode_map(std::ostream & out) const;

        void display_expr_bool_var_map(std::ostream & out) const;

        void display_relevant_exprs(std::ostream & out) const;

        void display_theories(std::ostream & out) const;

        void display_eq_detail(std::ostream & out, enode * n) const;

        void display_parent_eqs(std::ostream & out, enode * n) const;

        void display_hot_bool_vars(std::ostream & out) const;

        void display_lemma_as_smt_problem(std::ostream & out, unsigned num_antecedents, literal const * antecedents, literal consequent = false_literal, symbol const& logic = symbol::null) const;

        void display_lemma_as_smt_problem(unsigned num_antecedents, literal const * antecedents, literal consequent = false_literal, symbol const& logic = symbol::null) const;
        void display_lemma_as_smt_problem(std::ostream & out, unsigned num_antecedents, literal const * antecedents,
                                          unsigned num_antecedent_eqs, enode_pair const * antecedent_eqs,
                                          literal consequent = false_literal, symbol const& logic = symbol::null) const;

        void display_lemma_as_smt_problem(unsigned num_antecedents, literal const * antecedents,
                                          unsigned num_antecedent_eqs, enode_pair const * antecedent_eqs,
                                          literal consequent = false_literal, symbol const& logic = symbol::null) const;

        void display_assignment_as_smtlib2(std::ostream& out, symbol const& logic = symbol::null) const;

        void display_normalized_enodes(std::ostream & out) const;

        void display_enodes_lbls(std::ostream & out) const;

        void display_decl2enodes(std::ostream & out) const;

        void display_subexprs_info(std::ostream & out, expr * n) const;

        void display_var_occs_histogram(std::ostream & out) const;

        void display_num_min_occs(std::ostream & out) const;

        void display_profile_res_sub(std::ostream & out) const;

        void display_profile(std::ostream & out) const;

        void display(std::ostream& out, b_justification j) const;

        // -----------------------------------
        //
        // Debugging support
        //
        // -----------------------------------
    protected:
#ifdef Z3DEBUG
        bool is_watching_clause(literal l, clause const * cls) const;

        bool check_clause(clause const * cls) const;

        bool check_clauses(clause_vector const & v) const;

        bool check_watch_list(literal l) const;

        bool check_watch_list(unsigned l_idx) const;

        bool check_bin_watch_lists() const;

        bool check_enode(enode * n) const;

        bool check_enodes() const;

        bool check_invariant() const;

        bool check_eqc_bool_assignment() const;

        bool check_missing_clause_propagation(clause_vector const & v) const;

        bool check_missing_bin_clause_propagation() const;

        bool check_missing_eq_propagation() const;

        bool check_missing_congruence() const;

        bool check_missing_bool_enode_propagation() const;

        bool check_missing_propagation() const;

        bool check_relevancy(expr_ref_vector const & v) const;

        bool check_relevancy() const;

        bool check_bool_var_vector_sizes() const;

        bool check_th_diseq_propagation() const;

        bool check_missing_diseq_conflict() const;

        bool check_lit_occs(literal l) const;

        bool check_lit_occs() const;
#endif
        // -----------------------------------
        //
        // Introspection
        //
        // -----------------------------------
        unsigned get_lemma_avg_activity() const;
        void display_literal_num_occs(std::ostream & out) const;
        void display_num_assigned_literals_per_lvl(std::ostream & out) const;

        // -----------------------------------
        //
        // Auxiliary
        //
        // -----------------------------------
        void init();
        void flush();
        config_mode get_config_mode(bool use_static_features) const;
        virtual void setup_context(bool use_static_features);
        void setup_components(void);
        void pop_to_base_lvl();
        void pop_to_search_lvl();
#ifdef Z3DEBUG
        bool already_internalized_theory(theory * th) const;
        bool already_internalized_theory_core(theory * th, expr_ref_vector const & s) const;
#endif
        bool check_preamble(bool reset_cancel);
        lbool check_finalize(lbool r);

        // -----------------------------------
        //
        // API
        //
        // -----------------------------------
        void assert_expr_core(expr * e, proof * pr);

        // copy plugins into a fresh context.
        void copy_plugins(context& src, context& dst);

        static literal translate_literal(
            literal lit, context& src_ctx, context& dst_ctx,
            vector<bool_var> b2v, ast_translation& tr);

        /*
          \brief Utilities for consequence finding.
        */
        typedef hashtable<unsigned, u_hash, u_eq> index_set;
        //typedef uint_set index_set;
        u_map<index_set> m_antecedents;
        void extract_fixed_consequences(literal lit, obj_map<expr, expr*>& var2val, index_set const& assumptions, expr_ref_vector& conseq);
        void extract_fixed_consequences(unsigned& idx, obj_map<expr, expr*>& var2val, index_set const& assumptions, expr_ref_vector& conseq);

        void display_consequence_progress(std::ostream& out, unsigned it, unsigned nv, unsigned fixed, unsigned unfixed, unsigned eq);

        unsigned delete_unfixed(obj_map<expr, expr*>& var2val, expr_ref_vector& unfixed);

        unsigned extract_fixed_eqs(obj_map<expr, expr*>& var2val, expr_ref_vector& conseq);

        expr_ref antecedent2fml(index_set const& ante);


        literal mk_diseq(expr* v, expr* val);

        void validate_consequences(expr_ref_vector const& assumptions, expr_ref_vector const& vars,
                                   expr_ref_vector const& conseq, expr_ref_vector const& unfixed);

        bool validate_justification(bool_var v, bool_var_data const& d, b_justification const& j);

        void justify(literal lit, index_set& s);

        void extract_cores(expr_ref_vector const& asms, vector<expr_ref_vector>& cores, unsigned& min_core_size);

        void preferred_sat(literal_vector& literals);

        void display_partial_assignment(std::ostream& out, expr_ref_vector const& asms, unsigned min_core_size);

    public:
        context(ast_manager & m, smt_params & fp, params_ref const & p = params_ref());


        virtual ~context();

        /**
           \brief Return a new context containing the same theories and simplifier plugins, but with an empty
           set of assertions.

           If l == 0, then the logic of this context is used in the new context.
           If p == 0, then this->m_params is used
        */
        context * mk_fresh(symbol const * l = 0,  smt_params * p = 0);

        static void copy(context& src, context& dst);

        /**
           \brief Translate context to use new manager m.
         */

        app * mk_eq_atom(expr * lhs, expr * rhs);

        bool set_logic(symbol const& logic) { return m_setup.set_logic(logic); }

        void register_plugin(simplifier_plugin * s);

        void register_plugin(theory * th);

        void assert_expr(expr * e);

        void assert_expr(expr * e, proof * pr);

        void push();

        void pop(unsigned num_scopes);

        lbool check(unsigned num_assumptions = 0, expr * const * assumptions = 0, bool reset_cancel = true, bool already_did_theory_assumptions = false);

        lbool get_consequences(expr_ref_vector const& assumptions, expr_ref_vector const& vars, expr_ref_vector& conseq, expr_ref_vector& unfixed);

        lbool find_mutexes(expr_ref_vector const& vars, vector<expr_ref_vector>& mutexes);

        lbool preferred_sat(expr_ref_vector const& asms, vector<expr_ref_vector>& cores);

        lbool setup_and_check(bool reset_cancel = true);

        // return 'true' if assertions are inconsistent.
        bool reduce_assertions();

        bool resource_limits_exceeded();

        failure get_last_search_failure() const;

        proof * get_proof();

        void get_relevant_labels(expr* cnstr, buffer<symbol> & result);

        void get_relevant_labeled_literals(bool at_lbls, expr_ref_vector & result);

        void get_relevant_literals(expr_ref_vector & result);

        void get_guessed_literals(expr_ref_vector & result);

        void internalize_assertion(expr * n, proof * pr, unsigned generation);

        void internalize_instance(expr * body, proof * pr, unsigned generation) {
            internalize_assertion(body, pr, generation);
            if (relevancy())
                m_case_split_queue->internalize_instance_eh(body, generation);
        }

        bool already_internalized() const { return m_e_internalized_stack.size() > 2 || m_b_internalized_stack.size() > 1; }

        unsigned get_unsat_core_size() const {
            return m_unsat_core.size();
        }

        expr * get_unsat_core_expr(unsigned idx) const {
            return m_unsat_core.get(idx);
        }

        void get_model(model_ref & m) const;

        bool update_model(bool refinalize);

        void get_proto_model(proto_model_ref & m) const;

        bool validate_model();

        unsigned get_num_asserted_formulas() const { return m_asserted_formulas.get_num_formulas(); }

        unsigned get_asserted_formulas_last_level() const { return m_asserted_formulas.get_formulas_last_level(); }

        expr * get_asserted_formula(unsigned idx) const { return m_asserted_formulas.get_formula(idx); }

        proof * get_asserted_formula_proof(unsigned idx) const { return m_asserted_formulas.get_formula_proof(idx); }

        expr * const * get_asserted_formulas() const { return m_asserted_formulas.get_formulas(); }

        proof * const * get_asserted_formula_proofs() const { return m_asserted_formulas.get_formula_proofs(); }

        void get_assumptions_core(ptr_vector<expr> & result);

        void get_assertions(ptr_vector<expr> & result) { m_asserted_formulas.get_assertions(result); }

        void display(std::ostream & out) const;

        void display_unsat_core(std::ostream & out) const;

        void collect_statistics(::statistics & st) const;

        void display_statistics(std::ostream & out) const;
        void display_istatistics(std::ostream & out) const;

        // -----------------------------------
        //
        // Macros
        //
        // -----------------------------------
    public:
        unsigned get_num_macros() const { return m_asserted_formulas.get_num_macros(); }
        unsigned get_first_macro_last_level() const { return m_asserted_formulas.get_first_macro_last_level(); }
        func_decl * get_macro_func_decl(unsigned i) const { return m_asserted_formulas.get_macro_func_decl(i); }
        func_decl * get_macro_interpretation(unsigned i, expr_ref & interp) const { return m_asserted_formulas.get_macro_interpretation(i, interp); }
        quantifier * get_macro_quantifier(func_decl * f) const { return m_asserted_formulas.get_macro_quantifier(f); }
        void insert_macro(func_decl * f, quantifier * m, proof * pr) { m_asserted_formulas.insert_macro(f, m, pr); }
    };

};

#endif /* SMT_CONTEXT_H_ */
<|MERGE_RESOLUTION|>--- conflicted
+++ resolved
@@ -1094,11 +1094,8 @@
 
         void reset_assumptions();
 
-<<<<<<< HEAD
-=======
         void get_theory_assumptions(expr_ref_vector & theory_assumptions);
 
->>>>>>> a1bb1f2a
         lbool mk_unsat_core();
 
         void validate_unsat_core();
