--- conflicted
+++ resolved
@@ -86,36 +86,22 @@
 void model_core::unregister_decl(func_decl * d) {
     decl2expr::obj_map_entry * ec = m_interp.find_core(d);
     if (ec && ec->get_data().m_value != 0) {
-<<<<<<< HEAD
-        m_interp.remove(d);
-        m_const_decls.erase(d);
-        m_manager.dec_ref(ec->get_data().m_key);
-        m_manager.dec_ref(ec->get_data().m_value);
-=======
         auto k = ec->get_data().m_key;
         auto v = ec->get_data().m_value;
         m_interp.remove(d);
         m_const_decls.erase(d);
         m_manager.dec_ref(k);
         m_manager.dec_ref(v);
->>>>>>> 09ea370e
         return;
     }
 
     decl2finterp::obj_map_entry * ef = m_finterp.find_core(d);
     if (ef && ef->get_data().m_value != 0) {
-<<<<<<< HEAD
-        m_finterp.remove(d);
-        m_func_decls.erase(d);
-        m_manager.dec_ref(ef->get_data().m_key);
-        dealloc(ef->get_data().m_value);
-=======
         auto k = ef->get_data().m_key;
         auto v = ef->get_data().m_value;
         m_finterp.remove(d);
         m_func_decls.erase(d);
         m_manager.dec_ref(k);
         dealloc(v);
->>>>>>> 09ea370e
     }
 }