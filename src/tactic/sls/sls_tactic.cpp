--- conflicted
+++ resolved
@@ -79,26 +79,12 @@
     }
 
     virtual void cleanup() {        
-<<<<<<< HEAD
-        sls_engine * d = m_engine;
-        #pragma omp critical (tactic_cancel)
-        {
-            d = m_engine;
-        }
-        dealloc(d);
-        d = alloc(sls_engine, m, m_params);
-        #pragma omp critical (tactic_cancel) 
-        {
-            m_engine = d;
-        }
-=======
         imp * d = alloc(imp, m, m_params, m_stats);
         #pragma omp critical (tactic_cancel)
         {
             std::swap(d, m_imp);
         }
         dealloc(d);
->>>>>>> dd62ca5e
     }
     
     virtual void collect_statistics(statistics & st) const {
