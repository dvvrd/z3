/*++
Copyright (c) 2014 Microsoft Corporation

Module Name:

    sls_engine.h

Abstract:

    A Stochastic Local Search (SLS) engine

Author:

    Christoph (cwinter) 2014-03-19

Notes:

--*/
#ifndef _SLS_ENGINE_H_
#define _SLS_ENGINE_H_

#include"stopwatch.h"
#include"lbool.h"
#include"model_converter.h"
#include"goal.h"

#include"sls_compilation_settings.h"
#include"sls_tracker.h"
#include"sls_evaluator.h"

class sls_engine {
public:
    class stats {
    public:
        unsigned        m_restarts;
        stopwatch       m_stopwatch;
        unsigned        m_full_evals;
        unsigned        m_incr_evals;
        unsigned        m_moves, m_flips, m_incs, m_decs, m_invs, m_umins, m_mul2s, m_mul3s, m_div2s;

        stats() :
            m_restarts(0),
            m_full_evals(0),
            m_incr_evals(0),
            m_moves(0),
            m_umins(0),
            m_mul2s(0),
            m_mul3s(0),
            m_div2s(0),
            m_flips(0),
            m_incs(0),
            m_decs(0),
            m_invs(0) {
            m_stopwatch.reset();
            m_stopwatch.start();
        }
        void reset() {
            m_full_evals = m_flips = m_incr_evals = 0;
            m_stopwatch.reset();
            m_stopwatch.start();
        }
    };

protected:
    ast_manager   & m_manager;
    stats           m_stats;
    unsynch_mpz_manager m_mpz_manager;
    powers          m_powers;
    mpz             m_zero, m_one, m_two;
    bool            m_produce_models;
    volatile bool   m_cancel;
    bv_util         m_bv_util;
    sls_tracker     m_tracker;
    sls_evaluator   m_evaluator;
    ptr_vector<expr> m_assertions;

    unsigned		m_restart_limit;
    unsigned        m_max_restarts;
    unsigned        m_plateau_limit;

    ptr_vector<mpz> m_old_values;

    typedef enum { MV_FLIP = 0, MV_INC, MV_DEC, MV_INV, MV_UMIN, MV_MUL2, MV_MUL3, MV_DIV2 } move_type;

public:    
    sls_engine(ast_manager & m, params_ref const & p);
    ~sls_engine();

    ast_manager & m() const { return m_manager; }

    void set_cancel(bool f) { m_cancel = f; }
    void cancel() { set_cancel(true); }
    void reset_cancel() { set_cancel(false); }

    void updt_params(params_ref const & _p);

    void assert_expr(expr * e) { m_assertions.push_back(e); }

    stats const & get_stats(void) { return m_stats; }
    void reset_statistics(void) { m_stats.reset(); }    

    bool full_eval(model & mdl);

    void mk_add(unsigned bv_sz, const mpz & old_value, mpz & add_value, mpz & result);
    void mk_mul2(unsigned bv_sz, const mpz & old_value, mpz & result);
    void mk_div2(unsigned bv_sz, const mpz & old_value, mpz & result);
    void mk_inc(unsigned bv_sz, const mpz & old_value, mpz & incremented);
    void mk_dec(unsigned bv_sz, const mpz & old_value, mpz & decremented);
    void mk_inv(unsigned bv_sz, const mpz & old_value, mpz & inverted);
    void mk_flip(sort * s, const mpz & old_value, unsigned bit, mpz & flipped);            

<<<<<<< HEAD
    double find_best_move(goal_ref const & g, ptr_vector<func_decl> & to_evaluate, double score,
                          unsigned & best_const, mpz & best_value, unsigned & new_bit, move_type & move);

    double find_best_move_lsb(goal_ref const & g, ptr_vector<func_decl> & to_evaluate, double score,
                          unsigned & best_const, mpz & best_value, unsigned & new_bit, move_type & move);

    double find_best_move_mc(goal_ref const & g, ptr_vector<func_decl> & to_evaluate, double score,
                          unsigned & best_const, mpz & best_value);

    double find_best_move_local(expr * e, ptr_vector<func_decl> & to_evaluate,
                                unsigned & best_const, mpz & best_value, unsigned & new_bit, move_type & move);
    
    
    
    bool what_if(goal_ref const & g, expr * e, func_decl * fd, const mpz & temp,
                 double & best_score, mpz & best_value, unsigned i);
    
    double find_best_move_local(goal_ref const & g, expr * e, func_decl * fd, mpz & best_value, unsigned i);
    
=======
    void init_tracker(void);
>>>>>>> f8ee58b3

    lbool search(void);    

    lbool operator()();
    void operator()(goal_ref const & g, model_converter_ref & mc);

protected:
    void checkpoint();
    double get_restart_armin(unsigned cnt_restarts);    

    bool what_if(func_decl * fd, const unsigned & fd_inx, const mpz & temp,
                 double & best_score, unsigned & best_const, mpz & best_value);
<<<<<<< HEAD

    bool what_if_new(goal_ref const & g, func_decl * fd, const unsigned & fd_inx, const mpz & temp,
                 double & best_score, unsigned & best_const, mpz & best_value);
    double incremental_score_prune_new(goal_ref const & g, func_decl * fd, const mpz & new_value);

=======
    bool what_if(expr * e, func_decl * fd, const mpz & temp,
                 double & best_score, mpz & best_value, unsigned i);
>>>>>>> f8ee58b3
    bool what_if_local(expr * e, func_decl * fd, const unsigned & fd_inx, const mpz & temp,
                       double & best_score, unsigned & best_const, mpz & best_value);

    double top_score();
    double rescore();
    double serious_score(func_decl * fd, const mpz & new_value);
    double incremental_score(func_decl * fd, const mpz & new_value);

#if _EARLY_PRUNE_
    double incremental_score_prune(func_decl * fd, const mpz & new_value);
#endif
    double find_best_move(ptr_vector<func_decl> & to_evaluate, double score,
                          unsigned & best_const, mpz & best_value, unsigned & new_bit, move_type & move);
    double find_best_move_local(expr * e, func_decl * fd, mpz & best_value, unsigned i);
    double find_best_move_local(expr * e, ptr_vector<func_decl> & to_evaluate,
                                unsigned & best_const, mpz & best_value, unsigned & new_bit, move_type & move);    
    double find_best_move_vns(ptr_vector<func_decl> & to_evaluate, double score,
                              unsigned & best_const, mpz & best_value, unsigned & new_bit, move_type & move);    
    void mk_random_move(ptr_vector<func_decl> & unsat_constants);
    void mk_random_move();

    bool handle_plateau(void);
    bool handle_plateau(double old_score);

    inline unsigned check_restart(unsigned curr_value);
};

#endif<|MERGE_RESOLUTION|>--- conflicted
+++ resolved
@@ -36,17 +36,13 @@
         stopwatch       m_stopwatch;
         unsigned        m_full_evals;
         unsigned        m_incr_evals;
-        unsigned        m_moves, m_flips, m_incs, m_decs, m_invs, m_umins, m_mul2s, m_mul3s, m_div2s;
+        unsigned        m_moves, m_flips, m_incs, m_decs, m_invs;
 
         stats() :
             m_restarts(0),
             m_full_evals(0),
             m_incr_evals(0),
             m_moves(0),
-            m_umins(0),
-            m_mul2s(0),
-            m_mul3s(0),
-            m_div2s(0),
             m_flips(0),
             m_incs(0),
             m_decs(0),
@@ -80,7 +76,7 @@
 
     ptr_vector<mpz> m_old_values;
 
-    typedef enum { MV_FLIP = 0, MV_INC, MV_DEC, MV_INV, MV_UMIN, MV_MUL2, MV_MUL3, MV_DIV2 } move_type;
+    typedef enum { MV_FLIP = 0, MV_INC, MV_DEC, MV_INV } move_type;
 
 public:    
     sls_engine(ast_manager & m, params_ref const & p);
@@ -102,36 +98,10 @@
     bool full_eval(model & mdl);
 
     void mk_add(unsigned bv_sz, const mpz & old_value, mpz & add_value, mpz & result);
-    void mk_mul2(unsigned bv_sz, const mpz & old_value, mpz & result);
-    void mk_div2(unsigned bv_sz, const mpz & old_value, mpz & result);
     void mk_inc(unsigned bv_sz, const mpz & old_value, mpz & incremented);
     void mk_dec(unsigned bv_sz, const mpz & old_value, mpz & decremented);
     void mk_inv(unsigned bv_sz, const mpz & old_value, mpz & inverted);
     void mk_flip(sort * s, const mpz & old_value, unsigned bit, mpz & flipped);            
-
-<<<<<<< HEAD
-    double find_best_move(goal_ref const & g, ptr_vector<func_decl> & to_evaluate, double score,
-                          unsigned & best_const, mpz & best_value, unsigned & new_bit, move_type & move);
-
-    double find_best_move_lsb(goal_ref const & g, ptr_vector<func_decl> & to_evaluate, double score,
-                          unsigned & best_const, mpz & best_value, unsigned & new_bit, move_type & move);
-
-    double find_best_move_mc(goal_ref const & g, ptr_vector<func_decl> & to_evaluate, double score,
-                          unsigned & best_const, mpz & best_value);
-
-    double find_best_move_local(expr * e, ptr_vector<func_decl> & to_evaluate,
-                                unsigned & best_const, mpz & best_value, unsigned & new_bit, move_type & move);
-    
-    
-    
-    bool what_if(goal_ref const & g, expr * e, func_decl * fd, const mpz & temp,
-                 double & best_score, mpz & best_value, unsigned i);
-    
-    double find_best_move_local(goal_ref const & g, expr * e, func_decl * fd, mpz & best_value, unsigned i);
-    
-=======
-    void init_tracker(void);
->>>>>>> f8ee58b3
 
     lbool search(void);    
 
@@ -144,39 +114,20 @@
 
     bool what_if(func_decl * fd, const unsigned & fd_inx, const mpz & temp,
                  double & best_score, unsigned & best_const, mpz & best_value);
-<<<<<<< HEAD
-
-    bool what_if_new(goal_ref const & g, func_decl * fd, const unsigned & fd_inx, const mpz & temp,
-                 double & best_score, unsigned & best_const, mpz & best_value);
-    double incremental_score_prune_new(goal_ref const & g, func_decl * fd, const mpz & new_value);
-
-=======
-    bool what_if(expr * e, func_decl * fd, const mpz & temp,
-                 double & best_score, mpz & best_value, unsigned i);
->>>>>>> f8ee58b3
-    bool what_if_local(expr * e, func_decl * fd, const unsigned & fd_inx, const mpz & temp,
-                       double & best_score, unsigned & best_const, mpz & best_value);
 
     double top_score();
     double rescore();
     double serious_score(func_decl * fd, const mpz & new_value);
     double incremental_score(func_decl * fd, const mpz & new_value);
 
-#if _EARLY_PRUNE_
     double incremental_score_prune(func_decl * fd, const mpz & new_value);
-#endif
     double find_best_move(ptr_vector<func_decl> & to_evaluate, double score,
                           unsigned & best_const, mpz & best_value, unsigned & new_bit, move_type & move);
-    double find_best_move_local(expr * e, func_decl * fd, mpz & best_value, unsigned i);
-    double find_best_move_local(expr * e, ptr_vector<func_decl> & to_evaluate,
-                                unsigned & best_const, mpz & best_value, unsigned & new_bit, move_type & move);    
-    double find_best_move_vns(ptr_vector<func_decl> & to_evaluate, double score,
-                              unsigned & best_const, mpz & best_value, unsigned & new_bit, move_type & move);    
+
+    double find_best_move_mc(ptr_vector<func_decl> & to_evaluate, double score,
+                          unsigned & best_const, mpz & best_value);
+
     void mk_random_move(ptr_vector<func_decl> & unsat_constants);
-    void mk_random_move();
-
-    bool handle_plateau(void);
-    bool handle_plateau(double old_score);
 
     inline unsigned check_restart(unsigned curr_value);
 };
