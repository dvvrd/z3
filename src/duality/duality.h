<<<<<<< HEAD
/*++
Copyright (c) 2012 Microsoft Corporation

Module Name:

   duality.h

Abstract:

   main header for duality

Author:

    Ken McMillan (kenmcmil)

Revision History:


--*/

#pragma once

#include "duality_wrapper.h"
#include <list>
#include <map>

// make hash_map and hash_set available
using namespace stl_ext;

namespace Duality {

  struct implicant_solver;

  /* Generic operations on Z3 formulas */

  struct Z3User {

      context &ctx;

      typedef func_decl FuncDecl;
      typedef expr Term;

      Z3User(context &_ctx) : ctx(_ctx){}
  
      const char *string_of_int(int n);
      
      Term conjoin(const std::vector<Term> &args);

      Term sum(const std::vector<Term> &args);

      Term CloneQuantifier(const Term &t, const Term &new_body);

      Term SubstRec(hash_map<ast, Term> &memo, const Term &t);

      Term SubstRec(hash_map<ast, Term> &memo, hash_map<func_decl, func_decl> &map, const Term &t);

      void Strengthen(Term &x, const Term &y);

        // return the func_del of an app if it is uninterpreted

      bool get_relation(const Term &t, func_decl &R);

        // return true if term is an individual variable
        // TODO: have to check that it is not a background symbol

      bool is_variable(const Term &t);

      FuncDecl SuffixFuncDecl(Term t, int n);


      Term SubstRecHide(hash_map<ast, Term> &memo, const Term &t, int number);

      void CollectConjuncts(const Term &f, std::vector<Term> &lits, bool pos = true);

      void SortTerms(std::vector<Term> &terms);

      Term SortSum(const Term &t);

      void Summarize(const Term &t);

      int CountOperators(const Term &t);

      Term SubstAtom(hash_map<ast, Term> &memo, const expr &t, const expr &atom, const expr &val);

      Term CloneQuantAndSimp(const expr &t, const expr &body);

      Term RemoveRedundancy(const Term &t);

      Term IneqToEq(const Term &t);

      bool IsLiteral(const expr &lit, expr &atom, expr &val);

      expr Negate(const expr &f);

      expr SimplifyAndOr(const std::vector<expr> &args, bool is_and);

      expr ReallySimplifyAndOr(const std::vector<expr> &args, bool is_and);

      int MaxIndex(hash_map<ast,int> &memo, const Term &t);

      bool IsClosedFormula(const Term &t);

      Term AdjustQuantifiers(const Term &t);

      FuncDecl RenumberPred(const FuncDecl &f, int n);

    Term ExtractStores(hash_map<ast, Term> &memo, const Term &t, std::vector<expr> &cnstrs, hash_map<ast,expr> &renaming);


protected:

      void SummarizeRec(hash_set<ast> &memo, std::vector<expr> &lits, int &ops, const Term &t);
      int CountOperatorsRec(hash_set<ast> &memo, const Term &t);
      void RemoveRedundancyOp(bool pol, std::vector<expr> &args, hash_map<ast, Term> &smemo);
      Term RemoveRedundancyRec(hash_map<ast, Term> &memo, hash_map<ast, Term> &smemo, const Term &t);
      Term SubstAtomTriv(const expr &foo, const expr &atom, const expr &val);
      expr ReduceAndOr(const std::vector<expr> &args, bool is_and, std::vector<expr> &res);
      expr FinishAndOr(const std::vector<expr> &args, bool is_and);
      expr PullCommonFactors(std::vector<expr> &args, bool is_and);
      Term IneqToEqRec(hash_map<ast, Term> &memo, const Term &t);


};

  /** This class represents a relation post-fixed point (RPFP) problem as
     *  a "problem graph". The graph consists of Nodes and hyper-edges.
     * 
     * A node consists of
     * - Annotation, a symbolic relation
     * - Bound, a symbolic relation giving an upper bound on Annotation
     * 
     *
     * A hyper-edge consists of:
     *  - Children, a sequence of children Nodes,
     *  - F, a symbolic relational transformer,
     *  - Parent, a single parent Node.
     *  
     * The graph is "solved" when:
     * - For every Node n, n.Annotation subseteq n.Bound
     * - For every hyperedge e, e.F(e.Children.Annotation) subseteq e.Parent.Annotation
     * 
     * where, if x is a sequence of Nodes, x.Annotation is the sequences
     * of Annotations of the nodes in the sequence.
     * 
     * A symbolic Transformer consists of
     * - RelParams, a sequence of relational symbols
     * - IndParams, a sequence of individual symbols
     * - Formula, a formula over RelParams and IndParams
     * 
     * A Transformer t represents a function that takes sequence R of relations
     * and yields the relation lambda (t.Indparams). Formula(R/RelParams).
     * 
     * As a special case, a nullary Transformer (where RelParams is the empty sequence)
     * represents a fixed relation.
     * 
     * An RPFP consists of
     * - Nodes, a set of Nodes
     * - Edges, a set of hyper-edges
     * - Context, a prover context that contains formula AST's
     *  
     * Multiple RPFP's can use the same Context, but you should be careful
     * that only one RPFP asserts constraints in the context at any time. 
     * 
     *  */
    class RPFP : public Z3User
    {
    public:
      
      class Edge;
      class Node;
      bool HornClauses;

      
      /** Interface class for interpolating solver. */

      class LogicSolver {
          public:
           
           context *ctx;   /** Z3 context for formulas */
           solver *slvr;   /** Z3 solver */
           bool need_goals; /** Can the solver use the goal tree to optimize interpolants? */
	   solver aux_solver; /** For temporary use -- don't leave assertions here. */

           /** Tree interpolation. This method assumes the formulas in TermTree
               "assumptions" are currently asserted in the solver. The return
               value indicates whether the assertions are satisfiable. In the
               UNSAT case, a tree interpolant is returned in "interpolants".
               In the SAT case, a model is returned. 
           */

           virtual
           lbool interpolate_tree(TermTree *assumptions,
				  TermTree *&interpolants,
				  model &_model,
				  TermTree *goals = 0,
				  bool weak = false
				  ) = 0;
           
	   /** Declare a constant in the background theory. */
	   virtual void declare_constant(const func_decl &f) = 0;

	   /** Is this a background constant? */
	   virtual bool is_constant(const func_decl &f) = 0;

	   /** Get the constants in the background vocabulary */
	   virtual hash_set<func_decl> &get_constants() = 0;

           /** Assert a background axiom. */
           virtual void assert_axiom(const expr &axiom) = 0;

	   /** Get the background axioms. */
	   virtual const std::vector<expr> &get_axioms() = 0;

           /** Return a string describing performance. */
           virtual std::string profile() = 0;

	   virtual void write_interpolation_problem(const std::string &file_name,
						    const std::vector<expr> &assumptions,
						    const std::vector<expr> &theory
						    ){}

	   /** Cancel, throw Canceled object if possible. */
	   virtual void cancel(){ }

	   /* Note: aux solver uses extensional array theory, since it
	      needs to be able to produce counter-models for
	      interpolants the have array equalities in them.
	   */
           LogicSolver(context &c) : aux_solver(c,true){}

	   virtual ~LogicSolver(){}
      };

      /** This solver uses iZ3. */
      class iZ3LogicSolver : public LogicSolver {
         public:
        interpolating_context *ictx;   /** iZ3 context for formulas */
        interpolating_solver *islvr;   /** iZ3 solver */

        lbool interpolate_tree(TermTree *assumptions,
			       TermTree *&interpolants,
			       model &_model,
			       TermTree *goals = 0,
			       bool weak = false)
        {
           literals _labels;
	   islvr->SetWeakInterpolants(weak);
           return islvr->interpolate_tree(assumptions,interpolants,_model,_labels,true);
        }

        void assert_axiom(const expr &axiom){
            islvr->AssertInterpolationAxiom(axiom);
        }

	const std::vector<expr> &get_axioms() {
	  return islvr->GetInterpolationAxioms();
	}

        std::string profile(){
           return islvr->profile();
        }

#if 0
        iZ3LogicSolver(config &_config){
          ctx = ictx = new interpolating_context(_config);
          slvr = islvr = new interpolating_solver(*ictx);
          need_goals = false;
          islvr->SetWeakInterpolants(true);
        }
#endif

      iZ3LogicSolver(context &c, bool models = true) : LogicSolver(c) {
          ctx = ictx = &c;
          slvr = islvr = new interpolating_solver(*ictx, models);
          need_goals = false;
          islvr->SetWeakInterpolants(true);
        }

	void write_interpolation_problem(const std::string &file_name,
					 const std::vector<expr> &assumptions,
					 const std::vector<expr> &theory
					 ){
#if 0
	  islvr->write_interpolation_problem(file_name,assumptions,theory);
#endif

	}

	void cancel(){islvr->cancel();}

	/** Declare a constant in the background theory. */
	virtual void declare_constant(const func_decl &f){
	  bckg.insert(f);
	}
	
	/** Is this a background constant? */
	virtual bool is_constant(const func_decl &f){
	  return bckg.find(f) != bckg.end();
	}

	/** Get the constants in the background vocabulary */
	virtual hash_set<func_decl> &get_constants(){
	  return bckg;
	}

        ~iZ3LogicSolver(){
          // delete ictx;
          delete islvr;
        }
      private:
	hash_set<func_decl> bckg;

      };

#if 0
      /** Create a logic solver from a Z3 configuration. */
      static iZ3LogicSolver *CreateLogicSolver(config &_config){
          return new iZ3LogicSolver(_config);
      }
#endif      

      /** Create a logic solver from a low-level Z3 context. 
          Only use this if you know what you're doing. */
      static iZ3LogicSolver *CreateLogicSolver(context c){
          return new iZ3LogicSolver(c);
      }

      LogicSolver *ls;

    protected:
      int nodeCount;
      int edgeCount;
      
      class stack_entry
      {
      public:
	std::list<Edge *> edges;
	std::list<Node *> nodes;
	std::list<std::pair<Edge *,Term> > constraints;
      };
      
      
    public:
      model dualModel;
    protected:
      literals dualLabels;
      std::list<stack_entry> stack;
      std::vector<Term> axioms; // only saved here for printing purposes
      solver &aux_solver;
      hash_set<ast> *proof_core;
      
    public:

      /** Construct an RPFP graph with a given interpolating prover context. It is allowed to
	  have multiple RPFP's use the same context, but you should never have teo RPFP's
	  with the same conext asserting nodes or edges at the same time. Note, if you create
	  axioms in one RPFP, them create a second RPFP with the same context, the second will
	  inherit the axioms. 
      */

    RPFP(LogicSolver *_ls) : Z3User(*(_ls->ctx)), dualModel(*(_ls->ctx)), aux_solver(_ls->aux_solver)
      {
        ls = _ls;
	nodeCount = 0;
	edgeCount = 0;
	stack.push_back(stack_entry());
        HornClauses = false;
	proof_core = 0;
      }

      virtual ~RPFP();
      
      /** Symbolic representation of a relational transformer */
      class Transformer
      {
      public:
	std::vector<FuncDecl> RelParams;
	std::vector<Term> IndParams;
	Term Formula;
	RPFP *owner;
	hash_map<std::string,Term> labels;
	
	Transformer *Clone()
	{
	  return new Transformer(*this);
	}
	
	void SetEmpty(){
	  Formula = owner->ctx.bool_val(false);
	}

	void SetFull(){
	  Formula = owner->ctx.bool_val(true);
	}

	bool IsEmpty(){
	  return eq(Formula,owner->ctx.bool_val(false));
	}

	bool IsFull(){
	  return eq(Formula,owner->ctx.bool_val(true));
	}

	void UnionWith(const Transformer &other){
	  Term t = owner->SubstParams(other.IndParams,IndParams,other.Formula);
	  Formula = Formula || t;
	}

	void IntersectWith(const Transformer &other){
	  Term t = owner->SubstParams(other.IndParams,IndParams,other.Formula);
	  Formula = Formula && t;
	}

	bool SubsetEq(const Transformer &other){
	  Term t = owner->SubstParams(other.IndParams,IndParams,other.Formula);
	  expr test = Formula && !t;
	  owner->aux_solver.push();
	  owner->aux_solver.add(test);
	  check_result res = owner->aux_solver.check();
	  owner->aux_solver.pop(1);
	  return res == unsat;
	}

	void Complement(){
	  Formula = !Formula;
	}
	
	void Simplify(){
	  Formula = Formula.simplify();
	}

        Transformer(const std::vector<FuncDecl> &_RelParams, const std::vector<Term> &_IndParams, const Term &_Formula, RPFP *_owner)
	  : RelParams(_RelParams), IndParams(_IndParams), Formula(_Formula) {owner = _owner;}
      };
      
      /** Create a symbolic transformer. */
      Transformer CreateTransformer(const std::vector<FuncDecl> &_RelParams, const std::vector<Term> &_IndParams, const Term &_Formula)
      {
	// var ops = new Util.ContextOps(ctx);
	// var foo = ops.simplify_lhs(_Formula);
	// t.Formula = foo.Item1;
	// t.labels = foo.Item2;
	return Transformer(_RelParams,_IndParams,_Formula,this);
      }
      
      /** Create a relation (nullary relational transformer) */
      Transformer CreateRelation(const std::vector<Term> &_IndParams, const Term &_Formula)
      {
	return CreateTransformer(std::vector<FuncDecl>(), _IndParams, _Formula);
      }
      
      /** A node in the RPFP graph */
      class Node
      {
      public:
	FuncDecl Name;
	Transformer Annotation;
	Transformer Bound;
	Transformer Underapprox;
	RPFP *owner;
	int number;
	Edge *Outgoing;
	std::vector<Edge *> Incoming;
	Term dual;
	Node *map;
	
      Node(const FuncDecl &_Name, const Transformer &_Annotation, const Transformer &_Bound, const Transformer &_Underapprox, const Term &_dual, RPFP *_owner, int _number)
	: Name(_Name), Annotation(_Annotation), Bound(_Bound), Underapprox(_Underapprox), dual(_dual) {owner = _owner; number = _number; Outgoing = 0;}
      };
      
      /** Create a node in the graph. The input is a term R(v_1...v_n)
       *  where R is an arbitrary relational symbol and v_1...v_n are
       *  arbitary distinct variables. The names are only of mnemonic value,
       *  however, the number and type of arguments determine the type
       *  of the relation at this node. */
      
      Node *CreateNode(const Term &t)
      {
	std::vector<Term> _IndParams;
	int nargs = t.num_args();
	for(int i = 0; i < nargs; i++)
	  _IndParams.push_back(t.arg(i));
	Node *n = new Node(t.decl(),
			   CreateRelation(_IndParams,ctx.bool_val(true)),
			   CreateRelation(_IndParams,ctx.bool_val(true)),
			   CreateRelation(_IndParams,ctx.bool_val(false)),
			   expr(ctx), this, ++nodeCount
			   );
        nodes.push_back(n);
	return n;
      }
      
      /** Clone a node (can be from another graph).  */
      
      Node *CloneNode(Node *old)
      {
	Node *n = new Node(old->Name,
			   old->Annotation,
			   old->Bound,
			   old->Underapprox,
			   expr(ctx),
			   this,
			   ++nodeCount
			   );
        nodes.push_back(n);
	n->map = old;
	return n;
      }
      
      /** Delete a node. You can only do this if not connected to any edges.*/
      void DeleteNode(Node *node){
	if(node->Outgoing || !node->Incoming.empty())
	  throw "cannot delete RPFP node";
	for(std::vector<Node *>::iterator it = nodes.end(), en = nodes.begin(); it != en;){
	  if(*(--it) == node){
	    nodes.erase(it);
	    break;
	  }
	}
	delete node;
      }

      /** This class represents a hyper-edge in the RPFP graph */
      
      class Edge
      {
      public:
	Transformer F;
	Node *Parent;
	std::vector<Node *> Children;
	RPFP *owner;
	int number;
        // these should be internal...
	Term dual;
	hash_map<func_decl,int> relMap;
	hash_map<ast,Term> varMap;
	Edge *map;
	Term labeled;
	std::vector<Term> constraints;
	
      Edge(Node *_Parent, const Transformer &_F, const std::vector<Node *> &_Children, RPFP *_owner, int _number)
	: F(_F), Parent(_Parent), Children(_Children), dual(expr(_owner->ctx)) {
	  owner = _owner;
	  number = _number;
	}
      };
      
        
      /** Create a hyper-edge. */
      Edge *CreateEdge(Node *_Parent, const Transformer &_F, const std::vector<Node *> &_Children)
      {
	Edge *e = new Edge(_Parent,_F,_Children,this,++edgeCount);
	_Parent->Outgoing = e;
	for(unsigned i = 0; i < _Children.size(); i++)
	  _Children[i]->Incoming.push_back(e);
        edges.push_back(e);
	return e;
      }
      
      
      /** Delete a hyper-edge and unlink it from any nodes. */
      void DeleteEdge(Edge *edge){
	if(edge->Parent)
	  edge->Parent->Outgoing = 0;
	for(unsigned int i = 0; i < edge->Children.size(); i++){
	  std::vector<Edge *> &ic = edge->Children[i]->Incoming;
	  for(std::vector<Edge *>::iterator it = ic.begin(), en = ic.end(); it != en; ++it){
	    if(*it == edge){
	      ic.erase(it);
	      break;
	    }
	  }
	}
	for(std::vector<Edge *>::iterator it = edges.end(), en = edges.begin(); it != en;){
	  if(*(--it) == edge){
	    edges.erase(it);
	    break;
	  }
	}
	delete edge;
      }
      
      /** Create an edge that lower-bounds its parent. */
      Edge *CreateLowerBoundEdge(Node *_Parent)
      {
	return CreateEdge(_Parent, _Parent->Annotation, std::vector<Node *>());
      }
      

      /** For incremental solving, asserts the constraint associated
       * with this edge in the SMT context. If this edge is removed,
       * you must pop the context accordingly. The second argument is
       * the number of pushes we are inside. */
      
      virtual void AssertEdge(Edge *e, int persist = 0, bool with_children = false, bool underapprox = false);

      /* Constrain an edge by the annotation of one of its children. */

      void ConstrainParent(Edge *parent, Node *child);

      /** For incremental solving, asserts the negation of the upper bound associated
       * with a node.
       * */
      
      void AssertNode(Node *n);

      /** Assert a constraint on an edge in the SMT context. 
       */
      void ConstrainEdge(Edge *e, const Term &t);
      
      /** Fix the truth values of atomic propositions in the given
	  edge to their values in the current assignment. */
      void FixCurrentState(Edge *root);
    
      void FixCurrentStateFull(Edge *edge, const expr &extra);
      
      void FixCurrentStateFull(Edge *edge, const std::vector<expr> &assumps, const hash_map<ast,expr> &renaming);

      /** Declare a constant in the background theory. */

      void DeclareConstant(const FuncDecl &f);

      /** Assert a background axiom. Background axioms can be used to provide the
       *  theory of auxilliary functions or relations. All symbols appearing in
       *  background axioms are considered global, and may appear in both transformer
       *  and relational solutions. Semantically, a solution to the RPFP gives
       *  an interpretation of the unknown relations for each interpretation of the
       *  auxilliary symbols that is consistent with the axioms. Axioms should be
       *  asserted before any calls to Push. They cannot be de-asserted by Pop. */

      void AssertAxiom(const Term &t);

#if 0
      /** Do not call this. */
      
      void RemoveAxiom(const Term &t);
#endif

  /** Solve an RPFP graph. This means either strengthen the annotation
   *  so that the bound at the given root node is satisfied, or
   *  show that this cannot be done by giving a dual solution 
   *  (i.e., a counterexample). 
   *  
   * In the current implementation, this only works for graphs that
   * are:
   * - tree-like
   * 
   * - closed.
   * 
   * In a tree-like graph, every nod has out most one incoming and one out-going edge,
   * and there are no cycles. In a closed graph, every node has exactly one out-going
   * edge. This means that the leaves of the tree are all hyper-edges with no
   * children. Such an edge represents a relation (nullary transformer) and thus
   * a lower bound on its parent. The parameter root must be the root of this tree.
   * 
   * If Solve returns LBool.False, this indicates success. The annotation of the tree
   * has been updated to satisfy the upper bound at the root. 
   * 
   * If Solve returns LBool.True, this indicates a counterexample. For each edge,
   * you can then call Eval to determine the values of symbols in the transformer formula.
   * You can also call Empty on a node to determine if its value in the counterexample
   * is the empty relation.
   * 
   *    \param root The root of the tree
   *    \param persist Number of context pops through which result should persist 
   * 
   * 
   */

      lbool Solve(Node *root, int persist);
      
      /** Same as Solve, but annotates only a single node. */

      lbool SolveSingleNode(Node *root, Node *node);

      /** Get the constraint tree (but don't solve it) */
      
      TermTree *GetConstraintTree(Node *root, Node *skip_descendant = 0);
  
      /** Dispose of the dual model (counterexample) if there is one. */
      
      void DisposeDualModel();

      /** Check satisfiability of asserted edges and nodes. Same functionality as
       * Solve, except no primal solution (interpolant) is generated in the unsat case. */ 
      
      check_result Check(Node *root, std::vector<Node *> underapproxes = std::vector<Node *>(), 
			 std::vector<Node *> *underapprox_core = 0);

      /** Update the model, attempting to make the propositional literals in assumps true. If possible,
	  return sat, else return unsat and keep the old model. */
      
      check_result CheckUpdateModel(Node *root, std::vector<expr> assumps);

      /** Determines the value in the counterexample of a symbol occuring in the transformer formula of
       *  a given edge. */
      
      Term Eval(Edge *e, Term t);
	
      /** Return the fact derived at node p in a counterexample. */

      Term EvalNode(Node *p);
    
      /** Returns true if the given node is empty in the primal solution. For proecudure summaries,
	  this means that the procedure is not called in the current counter-model. */
      
      bool Empty(Node *p);

      /** Compute an underapproximation of every node in a tree rooted at "root",
	  based on a previously computed counterexample. */

      Term ComputeUnderapprox(Node *root, int persist);

      /** Try to strengthen the annotation of a node by removing disjuncts. */
      void Generalize(Node *root, Node *node);


      /** Compute disjunctive interpolant for node by case splitting */
      void InterpolateByCases(Node *root, Node *node);

      /** Push a scope. Assertions made after Push can be undone by Pop. */
      
      void Push();

      /** Exception thrown when bad clause is encountered */
      
      struct bad_clause {
	std::string msg;
	int i;
	bad_clause(const std::string &_msg, int _i){
	  msg = _msg;
	  i = _i;
	}
      };

      struct parse_error {
	std::string msg;
	parse_error(const std::string &_msg){
	  msg = _msg;
	}
      };

      struct file_not_found {
      };

      struct bad_format {
      };

      // thrown on internal error
      struct Bad {
      };
      
      /** Pop a scope (see Push). Note, you cannot pop axioms. */
      
      void Pop(int num_scopes);
      
      /** Erase the proof by performing a Pop, Push and re-assertion of
	  all the popped constraints */
      void PopPush();

      /** Return true if the given edge is used in the proof of unsat.
	  Can be called only after Solve or Check returns an unsat result. */
      
      bool EdgeUsedInProof(Edge *edge);


      /** Convert a collection of clauses to Nodes and Edges in the RPFP.
	  
	  Predicate unknowns are uninterpreted predicates not
	  occurring in the background theory.
          
	  Clauses are of the form 
          
	  B => P(t_1,...,t_k)
	  
	  where P is a predicate unknown and predicate unknowns
	  occur only positivey in H and only under existential
	  quantifiers in prenex form.
	  
	  Each predicate unknown maps to a node. Each clause maps to
	  an edge. Let C be a clause B => P(t_1,...,t_k) where the
	  sequence of predicate unknowns occurring in B (in order
	  of occurrence) is P_1..P_n. The clause maps to a transformer
	  T where:
	  
	  T.Relparams = P_1..P_n
	  T.Indparams = x_1...x+k
	  T.Formula = B /\ t_1 = x_1 /\ ... /\ t_k = x_k
	  
	  Throws exception bad_clause(msg,i) if a clause i is
	  in the wrong form.
	  
      */
      
      struct label_struct {
	symbol name;
	expr value;
	bool pos;
	label_struct(const symbol &s, const expr &e, bool b)
	: name(s), value(e), pos(b) {}
      };

      
#ifdef _WINDOWS
       __declspec(dllexport)
#endif
       void FromClauses(const std::vector<Term> &clauses);

       void FromFixpointContext(fixedpoint fp, std::vector<Term> &queries);

       void WriteSolution(std::ostream &s);

       void WriteCounterexample(std::ostream &s, Node *node);

       enum FileFormat {DualityFormat, SMT2Format, HornFormat}; 

       /** Write the RPFP to a file (currently in SMTLIB 1.2 format) */
       void WriteProblemToFile(std::string filename, FileFormat format = DualityFormat);

       /** Read the RPFP from a file (in specificed format) */
       void ReadProblemFromFile(std::string filename, FileFormat format = DualityFormat);

       /** Translate problem to Horn clause form */
       void ToClauses(std::vector<Term> &cnsts, FileFormat format = DualityFormat);

       /** Translate the RPFP to a fixed point context, with queries */
       fixedpoint ToFixedPointProblem(std::vector<expr> &queries);

       /** Nodes of the graph. */
       std::vector<Node *> nodes;

       /** Edges of the graph. */
       std::vector<Edge *> edges;

       /** Fuse a vector of transformers. If the total number of inputs of the transformers
	   is N, then the result is an N-ary transfomer whose output is the union of
	   the outputs of the given transformers. The is, suppose we have a vetor of transfoermers
	   {T_i(r_i1,...,r_iN(i) : i=1..M}. The the result is a transformer 
	       
	       F(r_11,...,r_iN(1),...,r_M1,...,r_MN(M)) = 
	           T_1(r_11,...,r_iN(1)) U ... U T_M(r_M1,...,r_MN(M))
       */

      Transformer Fuse(const std::vector<Transformer *> &trs);

      /** Fuse edges so that each node is the output of at most one edge. This
	  transformation is solution-preserving, but changes the numbering of edges in
	  counterexamples.
      */
      void FuseEdges();

      void RemoveDeadNodes();

      Term SubstParams(const std::vector<Term> &from,
		       const std::vector<Term> &to, const Term &t);

      Term SubstParamsNoCapture(const std::vector<Term> &from,
				const std::vector<Term> &to, const Term &t);

      Term Localize(Edge *e, const Term &t);

      void EvalNodeAsConstraint(Node *p, Transformer &res);

      TermTree *GetGoalTree(Node *root);

      int EvalTruth(hash_map<ast,int> &memo, Edge *e, const Term &f);

      void GetLabels(Edge *e, std::vector<symbol> &labels);

      //      int GetLabelsRec(hash_map<ast,int> *memo, const Term &f, std::vector<symbol> &labels, bool labpos);

      /** Compute and save the proof core for future calls to
	  EdgeUsedInProof.  You only need to call this if you will pop
	  the solver before calling EdgeUsedInProof.
       */
      void ComputeProofCore();

      int CumulativeDecisions();

      solver &slvr(){
	return *ls->slvr;
      }

    protected:
      
      void ClearProofCore(){
	if(proof_core)
	  delete proof_core;
	proof_core = 0;
      }

      Term SuffixVariable(const Term &t, int n);
      
      Term HideVariable(const Term &t, int n);

      void RedVars(Node *node, Term &b, std::vector<Term> &v);

      Term RedDualRela(Edge *e, std::vector<Term> &args, int idx);

      Term LocalizeRec(Edge *e,  hash_map<ast,Term> &memo, const Term &t);

      void SetEdgeMaps(Edge *e);

      Term ReducedDualEdge(Edge *e);

      TermTree *ToTermTree(Node *root, Node *skip_descendant = 0);

      TermTree *ToGoalTree(Node *root);

      void CollapseTermTreeRec(TermTree *root, TermTree *node);

      TermTree *CollapseTermTree(TermTree *node);

      void DecodeTree(Node *root, TermTree *interp, int persist);

      Term GetUpperBound(Node *n);

      TermTree *AddUpperBound(Node *root, TermTree *t);

#if 0
      void WriteInterps(System.IO.StreamWriter f, TermTree t);
#endif    

      void WriteEdgeVars(Edge *e,  hash_map<ast,int> &memo, const Term &t, std::ostream &s);

      void WriteEdgeAssignment(std::ostream &s, Edge *e);

    
      // Scan the clause body for occurrences of the predicate unknowns
  
      Term ScanBody(hash_map<ast,Term> &memo, 
		        const Term &t,
		        hash_map<func_decl,Node *> &pmap,
		        std::vector<func_decl> &res,
                        std::vector<Node *> &nodes);

      Term RemoveLabelsRec(hash_map<ast,Term> &memo, const Term &t, std::vector<label_struct> &lbls);

      Term RemoveLabels(const Term &t, std::vector<label_struct > &lbls);

      Term GetAnnotation(Node *n);


      Term GetUnderapprox(Node *n);

      Term UnderapproxFlag(Node *n);

      hash_map<ast,Node *> underapprox_flag_rev;

      Node *UnderapproxFlagRev(const Term &flag);

     Term ProjectFormula(std::vector<Term> &keep_vec, const Term &f);

      int SubtermTruth(hash_map<ast,int> &memo, const Term &);

      void ImplicantRed(hash_map<ast,int> &memo, const Term &f, std::vector<Term> &lits,
			hash_set<ast> *done, bool truth, hash_set<ast> &dont_cares);

      void Implicant(hash_map<ast,int> &memo, const Term &f, std::vector<Term> &lits, hash_set<ast> &dont_cares);

      Term UnderapproxFormula(const Term &f, hash_set<ast> &dont_cares);

      void ImplicantFullRed(hash_map<ast,int> &memo, const Term &f, std::vector<Term> &lits,
			    hash_set<ast> &done, hash_set<ast> &dont_cares, bool extensional = true);

    public:
      Term UnderapproxFullFormula(const Term &f, bool extensional = true);

    protected:
      Term ToRuleRec(Edge *e,  hash_map<ast,Term> &memo, const Term &t, std::vector<expr> &quants);

      hash_map<ast,Term> resolve_ite_memo;

      Term ResolveIte(hash_map<ast,int> &memo, const Term &t, std::vector<Term> &lits,
			          hash_set<ast> *done, hash_set<ast> &dont_cares);

      struct ArrayValue {
	bool defined;
	std::map<ast,ast> entries;
	expr def_val;
      };

      void EvalArrayTerm(const Term &t, ArrayValue &res);

      Term EvalArrayEquality(const Term &f);

      Term ModelValueAsConstraint(const Term &t);

      void GetLabelsRec(hash_map<ast,int> &memo, const Term &f, std::vector<symbol> &labels,
			hash_set<ast> *done, bool truth);

      Term SubstBoundRec(hash_map<int,hash_map<ast,Term> > &memo, hash_map<int,Term> &subst, int level, const Term &t);

      Term SubstBound(hash_map<int,Term> &subst, const Term &t);

      void ConstrainEdgeLocalized(Edge *e, const Term &t);

      void GreedyReduce(solver &s, std::vector<expr> &conjuncts);
      
      void NegateLits(std::vector<expr> &lits);

      expr SimplifyOr(std::vector<expr> &lits);

      expr SimplifyAnd(std::vector<expr> &lits);

      void SetAnnotation(Node *root, const expr &t);

      void AddEdgeToSolver(Edge *edge);

      void AddEdgeToSolver(implicant_solver &aux_solver, Edge *edge);

      void AddToProofCore(hash_set<ast> &core);

      void GetGroundLitsUnderQuants(hash_set<ast> *memo, const Term &f, std::vector<Term> &res, int under);

      Term StrengthenFormulaByCaseSplitting(const Term &f, std::vector<expr> &case_lits);
    
      expr NegateLit(const expr &f);

      expr GetEdgeFormula(Edge *e, int persist, bool with_children, bool underapprox);

      bool IsVar(const expr &t);

      void GetVarsRec(hash_set<ast> &memo, const expr &cnst, std::vector<expr> &vars);

      expr UnhoistPullRec(hash_map<ast,expr> & memo, const expr &w, hash_map<ast,expr> & init_defs, hash_map<ast,expr> & const_params, hash_map<ast,expr> &const_params_inv, std::vector<expr> &new_params);

      void AddParamsToTransformer(Transformer &trans, const std::vector<expr> &params);
 
      expr AddParamsToApp(const expr &app, const func_decl &new_decl, const std::vector<expr> &params);

      expr GetRelRec(hash_set<ast> &memo, const expr &t, const func_decl &rel);

      expr GetRel(Edge *edge, int child_idx);

      void GetDefs(const expr &cnst, hash_map<ast,expr> &defs);

      void GetDefsRec(const expr &cnst, hash_map<ast,expr> &defs);

      void AddParamsToNode(Node *node, const std::vector<expr> &params);

      void UnhoistLoop(Edge *loop_edge, Edge *init_edge);

      void Unhoist();
      
      Term ElimIteRec(hash_map<ast,expr> &memo, const Term &t, std::vector<expr> &cnsts);

      Term ElimIte(const Term &t);

      void MarkLiveNodes(hash_map<Node *,std::vector<Edge *> > &outgoing, hash_set<Node *> &live_nodes, Node *node);

      virtual void slvr_add(const expr &e);
      
      virtual void slvr_pop(int i);

      virtual void slvr_push();
      
      virtual check_result slvr_check(unsigned n = 0, expr * const assumptions = 0, unsigned *core_size = 0, expr *core = 0);

      virtual lbool ls_interpolate_tree(TermTree *assumptions,
					TermTree *&interpolants,
					model &_model,
					TermTree *goals = 0,
					bool weak = false);

      virtual bool proof_core_contains(const expr &e);

    };
    

  /** RPFP solver base class. */

    class Solver {
      
    public:
      
      class Counterexample {
      private:
	RPFP *tree;
	RPFP::Node *root;
      public:
	Counterexample(){
	  tree = 0;
	  root = 0;
	}
	Counterexample(RPFP *_tree, RPFP::Node *_root){
	  tree = _tree;
	  root = _root;
	}
	~Counterexample(){
	  if(tree) delete tree;
	}
	void swap(Counterexample &other){
	  std::swap(tree,other.tree);
	  std::swap(root,other.root);
	}
	void set(RPFP *_tree, RPFP::Node *_root){
	  if(tree) delete tree;
	  tree = _tree;
	  root = _root;
	}
	void clear(){
	  if(tree) delete tree;
	  tree = 0;
	}
	RPFP *get_tree() const {return tree;}
	RPFP::Node *get_root() const {return root;}
      private:
	Counterexample &operator=(const Counterexample &);
	Counterexample(const Counterexample &);
      };
      
      /** Solve the problem. You can optionally give an old
	  counterexample to use as a guide. This is chiefly useful for
	  abstraction refinement metholdologies, and is only used as a
	  heuristic. */
      
      virtual bool Solve() = 0;
      
      virtual Counterexample &GetCounterexample() = 0;
      
      virtual bool SetOption(const std::string &option, const std::string &value) = 0;
      
      /** Learn heuristic information from another solver. This
	  is chiefly useful for abstraction refinement, when we want to
	  solve a series of similar problems. */

      virtual void LearnFrom(Solver *old_solver) = 0;

      virtual ~Solver(){}

      static Solver *Create(const std::string &solver_class, RPFP *rpfp);

      /** This can be called asynchrnously to cause Solve to throw a
	  Canceled exception at some time in the future.
       */
      virtual void Cancel() = 0;

      /** Object thrown on cancellation */
      struct Canceled {};
      
      /** Object thrown on incompleteness */
      struct Incompleteness {};
    };
}


// Allow to hash on nodes and edges in deterministic way

namespace hash_space {
  template <>
    class hash<Duality::RPFP::Node *> {
  public:
    size_t operator()(const Duality::RPFP::Node *p) const {
      return p->number;
    }
  };
}

namespace hash_space {
  template <>
    class hash<Duality::RPFP::Edge *> {
  public:
    size_t operator()(const Duality::RPFP::Edge *p) const {
      return p->number;
    }
  };
}

// allow to walk sets of nodes without address dependency

namespace std {
  template <>
    class less<Duality::RPFP::Node *> {
  public:
    bool operator()(Duality::RPFP::Node * const &s, Duality::RPFP::Node * const &t) const {
      return s->number < t->number; // s.raw()->get_id() < t.raw()->get_id();
    }
  };
}

// #define LIMIT_STACK_WEIGHT 5


namespace Duality {
    /** Caching version of RPFP. Instead of asserting constraints, returns assumption literals */

    class RPFP_caching : public RPFP {
  public:

      /** appends assumption literals for edge to lits. if with_children is true,
	  includes that annotation of the edge's children. 
       */ 
      void AssertEdgeCache(Edge *e, std::vector<Term> &lits, bool with_children = false);
      
      /** appends assumption literals for node to lits */
      void AssertNodeCache(Node *, std::vector<Term> lits);

      /** check assumption lits, and return core */
      check_result CheckCore(const std::vector<Term> &assumps, std::vector<Term> &core);
      
      /** Clone another RPFP into this one, keeping a map */
      void Clone(RPFP *other);

      /** Get the clone of a node */
      Node *GetNodeClone(Node *other_node);

      /** Get the clone of an edge */
      Edge *GetEdgeClone(Edge *other_edge);

      /** Try to strengthen the parent of an edge */
      void GeneralizeCache(Edge *edge);

      /** Try to propagate some facts from children to parents of edge.
	  Return true if success. */
      bool PropagateCache(Edge *edge);

      /** Construct a caching RPFP using a LogicSolver */
      RPFP_caching(LogicSolver *_ls) : RPFP(_ls) {}

      /** Constraint an edge by its child's annotation. Return
	  assumption lits. */
      void ConstrainParentCache(Edge *parent, Node *child, std::vector<Term> &lits);

#ifdef LIMIT_STACK_WEIGHT
      virtual void AssertEdge(Edge *e, int persist = 0, bool with_children = false, bool underapprox = false);
#endif

      virtual ~RPFP_caching(){}

  protected:
      hash_map<ast,expr> AssumptionLits;
      hash_map<Node *, Node *> NodeCloneMap;
      hash_map<Edge *, Edge *> EdgeCloneMap;
      std::vector<expr> alit_stack;
      std::vector<unsigned> alit_stack_sizes;

      // to let us use one solver per edge
      struct edge_solver {
	hash_map<ast,expr> AssumptionLits;
	uptr<solver> slvr;
      };
      hash_map<Edge *, edge_solver > edge_solvers;
      
#ifdef LIMIT_STACK_WEIGHT
      struct weight_counter {
	int val;
	weight_counter(){val = 0;}
	void swap(weight_counter &other){
	  std::swap(val,other.val);
	}
      };
      
      struct big_stack_entry {
	weight_counter weight_added;
	std::vector<expr> new_alits;
	std::vector<expr> alit_stack;
	std::vector<unsigned> alit_stack_sizes;
      };

      std::vector<expr> new_alits;
      weight_counter weight_added;
      std::vector<big_stack_entry> big_stack;
#endif



      void GetAssumptionLits(const expr &fmla, std::vector<expr> &lits, hash_map<ast,expr> *opt_map = 0);

      void GreedyReduceCache(std::vector<expr> &assumps, std::vector<expr> &core);

      void FilterCore(std::vector<expr> &core, std::vector<expr> &full_core);
      void ConstrainEdgeLocalizedCache(Edge *e, const Term &tl, std::vector<expr> &lits);

      virtual void slvr_add(const expr &e);
      
      virtual void slvr_pop(int i);

      virtual void slvr_push();
      
      virtual check_result slvr_check(unsigned n = 0, expr * const assumptions = 0, unsigned *core_size = 0, expr *core = 0);

      virtual lbool ls_interpolate_tree(TermTree *assumptions,
					TermTree *&interpolants,
					model &_model,
					TermTree *goals = 0,
					bool weak = false);

      virtual bool proof_core_contains(const expr &e);

      void GetTermTreeAssertionLiterals(TermTree *assumptions);

      void GetTermTreeAssertionLiteralsRec(TermTree *assumptions);

      edge_solver &SolverForEdge(Edge *edge, bool models, bool axioms);

  public:
      struct scoped_solver_for_edge {
	solver *orig_slvr;
	RPFP_caching *rpfp;
	edge_solver *es;
	scoped_solver_for_edge(RPFP_caching *_rpfp, Edge *edge, bool models = false, bool axioms = false){
	  rpfp = _rpfp;
	  orig_slvr = rpfp->ls->slvr;
	  es = &(rpfp->SolverForEdge(edge,models,axioms)); 
	  rpfp->ls->slvr = es->slvr.get();
	  rpfp->AssumptionLits.swap(es->AssumptionLits);
	}
	~scoped_solver_for_edge(){
	  rpfp->ls->slvr = orig_slvr;
	  rpfp->AssumptionLits.swap(es->AssumptionLits);
	}
      };

    };

}
=======
/*++
Copyright (c) 2012 Microsoft Corporation

Module Name:

   duality.h

Abstract:

   main header for duality

Author:

    Ken McMillan (kenmcmil)

Revision History:


--*/

#pragma once

#include "duality_wrapper.h"
#include <list>
#include <map>

// make hash_map and hash_set available
using namespace stl_ext;

namespace Duality {

  class implicant_solver;

  /* Generic operations on Z3 formulas */

  struct Z3User {

      context &ctx;

      typedef func_decl FuncDecl;
      typedef expr Term;

      Z3User(context &_ctx) : ctx(_ctx){}
  
      const char *string_of_int(int n);
      
      Term conjoin(const std::vector<Term> &args);

      Term sum(const std::vector<Term> &args);

      Term CloneQuantifier(const Term &t, const Term &new_body);

      Term SubstRec(hash_map<ast, Term> &memo, const Term &t);

      Term SubstRec(hash_map<ast, Term> &memo, hash_map<func_decl, func_decl> &map, const Term &t);

      void Strengthen(Term &x, const Term &y);

        // return the func_del of an app if it is uninterpreted

      bool get_relation(const Term &t, func_decl &R);

        // return true if term is an individual variable
        // TODO: have to check that it is not a background symbol

      bool is_variable(const Term &t);

      FuncDecl SuffixFuncDecl(Term t, int n);


      Term SubstRecHide(hash_map<ast, Term> &memo, const Term &t, int number);

      void CollectConjuncts(const Term &f, std::vector<Term> &lits, bool pos = true);

      void SortTerms(std::vector<Term> &terms);

      Term SortSum(const Term &t);

      void Summarize(const Term &t);

      int CountOperators(const Term &t);

      Term SubstAtom(hash_map<ast, Term> &memo, const expr &t, const expr &atom, const expr &val);

      Term CloneQuantAndSimp(const expr &t, const expr &body);

      Term RemoveRedundancy(const Term &t);

      Term IneqToEq(const Term &t);

      bool IsLiteral(const expr &lit, expr &atom, expr &val);

      expr Negate(const expr &f);

      expr SimplifyAndOr(const std::vector<expr> &args, bool is_and);

      expr ReallySimplifyAndOr(const std::vector<expr> &args, bool is_and);

      int MaxIndex(hash_map<ast,int> &memo, const Term &t);

      bool IsClosedFormula(const Term &t);

      Term AdjustQuantifiers(const Term &t);

      FuncDecl RenumberPred(const FuncDecl &f, int n);

    Term ExtractStores(hash_map<ast, Term> &memo, const Term &t, std::vector<expr> &cnstrs, hash_map<ast,expr> &renaming);


protected:

      void SummarizeRec(hash_set<ast> &memo, std::vector<expr> &lits, int &ops, const Term &t);
      int CountOperatorsRec(hash_set<ast> &memo, const Term &t);
      void RemoveRedundancyOp(bool pol, std::vector<expr> &args, hash_map<ast, Term> &smemo);
      Term RemoveRedundancyRec(hash_map<ast, Term> &memo, hash_map<ast, Term> &smemo, const Term &t);
      Term SubstAtomTriv(const expr &foo, const expr &atom, const expr &val);
      expr ReduceAndOr(const std::vector<expr> &args, bool is_and, std::vector<expr> &res);
      expr FinishAndOr(const std::vector<expr> &args, bool is_and);
      expr PullCommonFactors(std::vector<expr> &args, bool is_and);
      Term IneqToEqRec(hash_map<ast, Term> &memo, const Term &t);
      Term CloneQuantAndSimp(const expr &t, const expr &body, bool is_forall);
      Term PushQuantifier(const expr &t, const expr &body, bool is_forall);
      void CollectJuncts(const Term &f, std::vector<Term> &lits, decl_kind op, bool negate);
      Term DeleteBoundRec(hash_map<int,hash_map<ast,Term> > &memo, int level, int num, const Term &t);
      Term DeleteBound(int level, int num, const Term &t);

};

  /** This class represents a relation post-fixed point (RPFP) problem as
     *  a "problem graph". The graph consists of Nodes and hyper-edges.
     * 
     * A node consists of
     * - Annotation, a symbolic relation
     * - Bound, a symbolic relation giving an upper bound on Annotation
     * 
     *
     * A hyper-edge consists of:
     *  - Children, a sequence of children Nodes,
     *  - F, a symbolic relational transformer,
     *  - Parent, a single parent Node.
     *  
     * The graph is "solved" when:
     * - For every Node n, n.Annotation subseteq n.Bound
     * - For every hyperedge e, e.F(e.Children.Annotation) subseteq e.Parent.Annotation
     * 
     * where, if x is a sequence of Nodes, x.Annotation is the sequences
     * of Annotations of the nodes in the sequence.
     * 
     * A symbolic Transformer consists of
     * - RelParams, a sequence of relational symbols
     * - IndParams, a sequence of individual symbols
     * - Formula, a formula over RelParams and IndParams
     * 
     * A Transformer t represents a function that takes sequence R of relations
     * and yields the relation lambda (t.Indparams). Formula(R/RelParams).
     * 
     * As a special case, a nullary Transformer (where RelParams is the empty sequence)
     * represents a fixed relation.
     * 
     * An RPFP consists of
     * - Nodes, a set of Nodes
     * - Edges, a set of hyper-edges
     * - Context, a prover context that contains formula AST's
     *  
     * Multiple RPFP's can use the same Context, but you should be careful
     * that only one RPFP asserts constraints in the context at any time. 
     * 
     *  */
    class RPFP : public Z3User
    {
    public:
      
      class Edge;
      class Node;
      bool HornClauses;

      
      /** Interface class for interpolating solver. */

      class LogicSolver {
          public:
           
           context *ctx;   /** Z3 context for formulas */
           solver *slvr;   /** Z3 solver */
           bool need_goals; /** Can the solver use the goal tree to optimize interpolants? */
	   solver aux_solver; /** For temporary use -- don't leave assertions here. */

           /** Tree interpolation. This method assumes the formulas in TermTree
               "assumptions" are currently asserted in the solver. The return
               value indicates whether the assertions are satisfiable. In the
               UNSAT case, a tree interpolant is returned in "interpolants".
               In the SAT case, a model is returned. 
           */

           virtual
           lbool interpolate_tree(TermTree *assumptions,
				  TermTree *&interpolants,
				  model &_model,
				  TermTree *goals = 0,
				  bool weak = false
				  ) = 0;
           
	   /** Declare a constant in the background theory. */
	   virtual void declare_constant(const func_decl &f) = 0;

	   /** Is this a background constant? */
	   virtual bool is_constant(const func_decl &f) = 0;

	   /** Get the constants in the background vocabulary */
	   virtual hash_set<func_decl> &get_constants() = 0;

           /** Assert a background axiom. */
           virtual void assert_axiom(const expr &axiom) = 0;

	   /** Get the background axioms. */
	   virtual const std::vector<expr> &get_axioms() = 0;

           /** Return a string describing performance. */
           virtual std::string profile() = 0;

	   virtual void write_interpolation_problem(const std::string &file_name,
						    const std::vector<expr> &assumptions,
						    const std::vector<expr> &theory
						    ){}

	   /** Cancel, throw Canceled object if possible. */
	   virtual void cancel(){ }

	   /* Note: aux solver uses extensional array theory, since it
	      needs to be able to produce counter-models for
	      interpolants the have array equalities in them.
	   */
           LogicSolver(context &c) : aux_solver(c,true){}

	   virtual ~LogicSolver(){}
      };

      /** This solver uses iZ3. */
      class iZ3LogicSolver : public LogicSolver {
         public:
        interpolating_context *ictx;   /** iZ3 context for formulas */
        interpolating_solver *islvr;   /** iZ3 solver */

        lbool interpolate_tree(TermTree *assumptions,
			       TermTree *&interpolants,
			       model &_model,
			       TermTree *goals = 0,
			       bool weak = false)
        {
           literals _labels;
	   islvr->SetWeakInterpolants(weak);
           return islvr->interpolate_tree(assumptions,interpolants,_model,_labels,true);
        }

        void assert_axiom(const expr &axiom){
            islvr->AssertInterpolationAxiom(axiom);
        }

	const std::vector<expr> &get_axioms() {
	  return islvr->GetInterpolationAxioms();
	}

        std::string profile(){
           return islvr->profile();
        }

#if 0
        iZ3LogicSolver(config &_config){
          ctx = ictx = new interpolating_context(_config);
          slvr = islvr = new interpolating_solver(*ictx);
          need_goals = false;
          islvr->SetWeakInterpolants(true);
        }
#endif

      iZ3LogicSolver(context &c, bool models = true) : LogicSolver(c) {
          ctx = ictx = &c;
          slvr = islvr = new interpolating_solver(*ictx, models);
          need_goals = false;
          islvr->SetWeakInterpolants(true);
        }

	void write_interpolation_problem(const std::string &file_name,
					 const std::vector<expr> &assumptions,
					 const std::vector<expr> &theory
					 ){
#if 0
	  islvr->write_interpolation_problem(file_name,assumptions,theory);
#endif

	}

	void cancel(){islvr->cancel();}

	/** Declare a constant in the background theory. */
	virtual void declare_constant(const func_decl &f){
	  bckg.insert(f);
	}
	
	/** Is this a background constant? */
	virtual bool is_constant(const func_decl &f){
	  return bckg.find(f) != bckg.end();
	}

	/** Get the constants in the background vocabulary */
	virtual hash_set<func_decl> &get_constants(){
	  return bckg;
	}

        ~iZ3LogicSolver(){
          // delete ictx;
          delete islvr;
        }
      private:
	hash_set<func_decl> bckg;

      };

#if 0
      /** Create a logic solver from a Z3 configuration. */
      static iZ3LogicSolver *CreateLogicSolver(config &_config){
          return new iZ3LogicSolver(_config);
      }
#endif      

      /** Create a logic solver from a low-level Z3 context. 
          Only use this if you know what you're doing. */
      static iZ3LogicSolver *CreateLogicSolver(context c){
          return new iZ3LogicSolver(c);
      }

      LogicSolver *ls;

    protected:
      int nodeCount;
      int edgeCount;
      
      class stack_entry
      {
      public:
	std::list<Edge *> edges;
	std::list<Node *> nodes;
	std::list<std::pair<Edge *,Term> > constraints;
      };
      
      
    public:
      model dualModel;
    protected:
      literals dualLabels;
      std::list<stack_entry> stack;
      std::vector<Term> axioms; // only saved here for printing purposes
      solver &aux_solver;
      hash_set<ast> *proof_core;
      
    public:

      /** Construct an RPFP graph with a given interpolating prover context. It is allowed to
	  have multiple RPFP's use the same context, but you should never have teo RPFP's
	  with the same conext asserting nodes or edges at the same time. Note, if you create
	  axioms in one RPFP, them create a second RPFP with the same context, the second will
	  inherit the axioms. 
      */

    RPFP(LogicSolver *_ls) : Z3User(*(_ls->ctx)), dualModel(*(_ls->ctx)), aux_solver(_ls->aux_solver)
      {
        ls = _ls;
	nodeCount = 0;
	edgeCount = 0;
	stack.push_back(stack_entry());
        HornClauses = false;
	proof_core = 0;
      }

      virtual ~RPFP();
      
      /** Symbolic representation of a relational transformer */
      class Transformer
      {
      public:
	std::vector<FuncDecl> RelParams;
	std::vector<Term> IndParams;
	Term Formula;
	RPFP *owner;
	hash_map<std::string,Term> labels;
	
	Transformer *Clone()
	{
	  return new Transformer(*this);
	}
	
	void SetEmpty(){
	  Formula = owner->ctx.bool_val(false);
	}

	void SetFull(){
	  Formula = owner->ctx.bool_val(true);
	}

	bool IsEmpty(){
	  return eq(Formula,owner->ctx.bool_val(false));
	}

	bool IsFull(){
	  return eq(Formula,owner->ctx.bool_val(true));
	}

	void UnionWith(const Transformer &other){
	  Term t = owner->SubstParams(other.IndParams,IndParams,other.Formula);
	  Formula = Formula || t;
	}

	void IntersectWith(const Transformer &other){
	  Term t = owner->SubstParams(other.IndParams,IndParams,other.Formula);
	  Formula = Formula && t;
	}

	bool SubsetEq(const Transformer &other){
	  Term t = owner->SubstParams(other.IndParams,IndParams,other.Formula);
	  expr test = Formula && !t;
	  owner->aux_solver.push();
	  owner->aux_solver.add(test);
	  check_result res = owner->aux_solver.check();
	  owner->aux_solver.pop(1);
	  return res == unsat;
	}

	void Complement(){
	  Formula = !Formula;
	}
	
	void Simplify(){
	  Formula = Formula.simplify();
	}

        Transformer(const std::vector<FuncDecl> &_RelParams, const std::vector<Term> &_IndParams, const Term &_Formula, RPFP *_owner)
	  : RelParams(_RelParams), IndParams(_IndParams), Formula(_Formula) {owner = _owner;}
      };
      
      /** Create a symbolic transformer. */
      Transformer CreateTransformer(const std::vector<FuncDecl> &_RelParams, const std::vector<Term> &_IndParams, const Term &_Formula)
      {
	// var ops = new Util.ContextOps(ctx);
	// var foo = ops.simplify_lhs(_Formula);
	// t.Formula = foo.Item1;
	// t.labels = foo.Item2;
	return Transformer(_RelParams,_IndParams,_Formula,this);
      }
      
      /** Create a relation (nullary relational transformer) */
      Transformer CreateRelation(const std::vector<Term> &_IndParams, const Term &_Formula)
      {
	return CreateTransformer(std::vector<FuncDecl>(), _IndParams, _Formula);
      }
      
      /** A node in the RPFP graph */
      class Node
      {
      public:
	FuncDecl Name;
	Transformer Annotation;
	Transformer Bound;
	Transformer Underapprox;
	RPFP *owner;
	int number;
	Edge *Outgoing;
	std::vector<Edge *> Incoming;
	Term dual;
	Node *map;
	
      Node(const FuncDecl &_Name, const Transformer &_Annotation, const Transformer &_Bound, const Transformer &_Underapprox, const Term &_dual, RPFP *_owner, int _number)
	: Name(_Name), Annotation(_Annotation), Bound(_Bound), Underapprox(_Underapprox), dual(_dual) {owner = _owner; number = _number; Outgoing = 0;}
      };
      
      /** Create a node in the graph. The input is a term R(v_1...v_n)
       *  where R is an arbitrary relational symbol and v_1...v_n are
       *  arbitary distinct variables. The names are only of mnemonic value,
       *  however, the number and type of arguments determine the type
       *  of the relation at this node. */
      
      Node *CreateNode(const Term &t)
      {
	std::vector<Term> _IndParams;
	int nargs = t.num_args();
	for(int i = 0; i < nargs; i++)
	  _IndParams.push_back(t.arg(i));
	Node *n = new Node(t.decl(),
			   CreateRelation(_IndParams,ctx.bool_val(true)),
			   CreateRelation(_IndParams,ctx.bool_val(true)),
			   CreateRelation(_IndParams,ctx.bool_val(false)),
			   expr(ctx), this, ++nodeCount
			   );
        nodes.push_back(n);
	return n;
      }
      
      /** Clone a node (can be from another graph).  */
      
      Node *CloneNode(Node *old)
      {
	Node *n = new Node(old->Name,
			   old->Annotation,
			   old->Bound,
			   old->Underapprox,
			   expr(ctx),
			   this,
			   ++nodeCount
			   );
        nodes.push_back(n);
	n->map = old;
	return n;
      }
      
      /** Delete a node. You can only do this if not connected to any edges.*/
      void DeleteNode(Node *node){
	if(node->Outgoing || !node->Incoming.empty())
	  throw "cannot delete RPFP node";
	for(std::vector<Node *>::iterator it = nodes.end(), en = nodes.begin(); it != en;){
	  if(*(--it) == node){
	    nodes.erase(it);
	    break;
	  }
	}
	delete node;
      }

      /** This class represents a hyper-edge in the RPFP graph */
      
      class Edge
      {
      public:
	Transformer F;
	Node *Parent;
	std::vector<Node *> Children;
	RPFP *owner;
	int number;
        // these should be internal...
	Term dual;
	hash_map<func_decl,int> relMap;
	hash_map<ast,Term> varMap;
	Edge *map;
	Term labeled;
	std::vector<Term> constraints;
	
      Edge(Node *_Parent, const Transformer &_F, const std::vector<Node *> &_Children, RPFP *_owner, int _number)
	: F(_F), Parent(_Parent), Children(_Children), dual(expr(_owner->ctx)) {
	  owner = _owner;
	  number = _number;
	}
      };
      
        
      /** Create a hyper-edge. */
      Edge *CreateEdge(Node *_Parent, const Transformer &_F, const std::vector<Node *> &_Children)
      {
	Edge *e = new Edge(_Parent,_F,_Children,this,++edgeCount);
	_Parent->Outgoing = e;
	for(unsigned i = 0; i < _Children.size(); i++)
	  _Children[i]->Incoming.push_back(e);
        edges.push_back(e);
	return e;
      }
      
      
      /** Delete a hyper-edge and unlink it from any nodes. */
      void DeleteEdge(Edge *edge){
	if(edge->Parent)
	  edge->Parent->Outgoing = 0;
	for(unsigned int i = 0; i < edge->Children.size(); i++){
	  std::vector<Edge *> &ic = edge->Children[i]->Incoming;
	  for(std::vector<Edge *>::iterator it = ic.begin(), en = ic.end(); it != en; ++it){
	    if(*it == edge){
	      ic.erase(it);
	      break;
	    }
	  }
	}
	for(std::vector<Edge *>::iterator it = edges.end(), en = edges.begin(); it != en;){
	  if(*(--it) == edge){
	    edges.erase(it);
	    break;
	  }
	}
	delete edge;
      }
      
      /** Create an edge that lower-bounds its parent. */
      Edge *CreateLowerBoundEdge(Node *_Parent)
      {
	return CreateEdge(_Parent, _Parent->Annotation, std::vector<Node *>());
      }
      

      /** For incremental solving, asserts the constraint associated
       * with this edge in the SMT context. If this edge is removed,
       * you must pop the context accordingly. The second argument is
       * the number of pushes we are inside. */
      
      virtual void AssertEdge(Edge *e, int persist = 0, bool with_children = false, bool underapprox = false);

      /* Constrain an edge by the annotation of one of its children. */

      void ConstrainParent(Edge *parent, Node *child);

      /** For incremental solving, asserts the negation of the upper bound associated
       * with a node.
       * */
      
      void AssertNode(Node *n);

      /** Assert a constraint on an edge in the SMT context. 
       */
      void ConstrainEdge(Edge *e, const Term &t);
      
      /** Fix the truth values of atomic propositions in the given
	  edge to their values in the current assignment. */
      void FixCurrentState(Edge *root);
    
      void FixCurrentStateFull(Edge *edge, const expr &extra);
      
      void FixCurrentStateFull(Edge *edge, const std::vector<expr> &assumps, const hash_map<ast,expr> &renaming);

      /** Declare a constant in the background theory. */

      void DeclareConstant(const FuncDecl &f);

      /** Assert a background axiom. Background axioms can be used to provide the
       *  theory of auxilliary functions or relations. All symbols appearing in
       *  background axioms are considered global, and may appear in both transformer
       *  and relational solutions. Semantically, a solution to the RPFP gives
       *  an interpretation of the unknown relations for each interpretation of the
       *  auxilliary symbols that is consistent with the axioms. Axioms should be
       *  asserted before any calls to Push. They cannot be de-asserted by Pop. */

      void AssertAxiom(const Term &t);

#if 0
      /** Do not call this. */
      
      void RemoveAxiom(const Term &t);
#endif

  /** Solve an RPFP graph. This means either strengthen the annotation
   *  so that the bound at the given root node is satisfied, or
   *  show that this cannot be done by giving a dual solution 
   *  (i.e., a counterexample). 
   *  
   * In the current implementation, this only works for graphs that
   * are:
   * - tree-like
   * 
   * - closed.
   * 
   * In a tree-like graph, every nod has out most one incoming and one out-going edge,
   * and there are no cycles. In a closed graph, every node has exactly one out-going
   * edge. This means that the leaves of the tree are all hyper-edges with no
   * children. Such an edge represents a relation (nullary transformer) and thus
   * a lower bound on its parent. The parameter root must be the root of this tree.
   * 
   * If Solve returns LBool.False, this indicates success. The annotation of the tree
   * has been updated to satisfy the upper bound at the root. 
   * 
   * If Solve returns LBool.True, this indicates a counterexample. For each edge,
   * you can then call Eval to determine the values of symbols in the transformer formula.
   * You can also call Empty on a node to determine if its value in the counterexample
   * is the empty relation.
   * 
   *    \param root The root of the tree
   *    \param persist Number of context pops through which result should persist 
   * 
   * 
   */

      lbool Solve(Node *root, int persist);
      
      /** Same as Solve, but annotates only a single node. */

      lbool SolveSingleNode(Node *root, Node *node);

      /** Get the constraint tree (but don't solve it) */
      
      TermTree *GetConstraintTree(Node *root, Node *skip_descendant = 0);
  
      /** Dispose of the dual model (counterexample) if there is one. */
      
      void DisposeDualModel();

      /** Check satisfiability of asserted edges and nodes. Same functionality as
       * Solve, except no primal solution (interpolant) is generated in the unsat case. */ 
      
      check_result Check(Node *root, std::vector<Node *> underapproxes = std::vector<Node *>(), 
			 std::vector<Node *> *underapprox_core = 0);

      /** Update the model, attempting to make the propositional literals in assumps true. If possible,
	  return sat, else return unsat and keep the old model. */
      
      check_result CheckUpdateModel(Node *root, std::vector<expr> assumps);

      /** Determines the value in the counterexample of a symbol occuring in the transformer formula of
       *  a given edge. */
      
      Term Eval(Edge *e, Term t);
	
      /** Return the fact derived at node p in a counterexample. */

      Term EvalNode(Node *p);
    
      /** Returns true if the given node is empty in the primal solution. For proecudure summaries,
	  this means that the procedure is not called in the current counter-model. */
      
      bool Empty(Node *p);

      /** Compute an underapproximation of every node in a tree rooted at "root",
	  based on a previously computed counterexample. */

      Term ComputeUnderapprox(Node *root, int persist);

      /** Try to strengthen the annotation of a node by removing disjuncts. */
      void Generalize(Node *root, Node *node);


      /** Compute disjunctive interpolant for node by case splitting */
      void InterpolateByCases(Node *root, Node *node);

      /** Push a scope. Assertions made after Push can be undone by Pop. */
      
      void Push();

      /** Exception thrown when bad clause is encountered */
      
      struct bad_clause {
	std::string msg;
	int i;
	bad_clause(const std::string &_msg, int _i){
	  msg = _msg;
	  i = _i;
	}
      };

      struct parse_error {
	std::string msg;
	parse_error(const std::string &_msg){
	  msg = _msg;
	}
      };

      struct file_not_found {
      };

      struct bad_format {
      };

      // thrown on internal error
      struct Bad {
      };
      
      /** Pop a scope (see Push). Note, you cannot pop axioms. */
      
      void Pop(int num_scopes);
      
      /** Erase the proof by performing a Pop, Push and re-assertion of
	  all the popped constraints */
      void PopPush();

      /** Return true if the given edge is used in the proof of unsat.
	  Can be called only after Solve or Check returns an unsat result. */
      
      bool EdgeUsedInProof(Edge *edge);


      /** Convert a collection of clauses to Nodes and Edges in the RPFP.
	  
	  Predicate unknowns are uninterpreted predicates not
	  occurring in the background theory.
          
	  Clauses are of the form 
          
	  B => P(t_1,...,t_k)
	  
	  where P is a predicate unknown and predicate unknowns
	  occur only positivey in H and only under existential
	  quantifiers in prenex form.
	  
	  Each predicate unknown maps to a node. Each clause maps to
	  an edge. Let C be a clause B => P(t_1,...,t_k) where the
	  sequence of predicate unknowns occurring in B (in order
	  of occurrence) is P_1..P_n. The clause maps to a transformer
	  T where:
	  
	  T.Relparams = P_1..P_n
	  T.Indparams = x_1...x+k
	  T.Formula = B /\ t_1 = x_1 /\ ... /\ t_k = x_k
	  
	  Throws exception bad_clause(msg,i) if a clause i is
	  in the wrong form.
	  
      */
      
      struct label_struct {
	symbol name;
	expr value;
	bool pos;
	label_struct(const symbol &s, const expr &e, bool b)
	: name(s), value(e), pos(b) {}
      };

      
#ifdef _WINDOWS
       __declspec(dllexport)
#endif
       void FromClauses(const std::vector<Term> &clauses);

       void FromFixpointContext(fixedpoint fp, std::vector<Term> &queries);

       void WriteSolution(std::ostream &s);

       void WriteCounterexample(std::ostream &s, Node *node);

       enum FileFormat {DualityFormat, SMT2Format, HornFormat}; 

       /** Write the RPFP to a file (currently in SMTLIB 1.2 format) */
       void WriteProblemToFile(std::string filename, FileFormat format = DualityFormat);

       /** Read the RPFP from a file (in specificed format) */
       void ReadProblemFromFile(std::string filename, FileFormat format = DualityFormat);

       /** Translate problem to Horn clause form */
       void ToClauses(std::vector<Term> &cnsts, FileFormat format = DualityFormat);

       /** Translate the RPFP to a fixed point context, with queries */
       fixedpoint ToFixedPointProblem(std::vector<expr> &queries);

       /** Nodes of the graph. */
       std::vector<Node *> nodes;

       /** Edges of the graph. */
       std::vector<Edge *> edges;

       /** Fuse a vector of transformers. If the total number of inputs of the transformers
	   is N, then the result is an N-ary transfomer whose output is the union of
	   the outputs of the given transformers. The is, suppose we have a vetor of transfoermers
	   {T_i(r_i1,...,r_iN(i) : i=1..M}. The the result is a transformer 
	       
	       F(r_11,...,r_iN(1),...,r_M1,...,r_MN(M)) = 
	           T_1(r_11,...,r_iN(1)) U ... U T_M(r_M1,...,r_MN(M))
       */

      Transformer Fuse(const std::vector<Transformer *> &trs);

      /** Fuse edges so that each node is the output of at most one edge. This
	  transformation is solution-preserving, but changes the numbering of edges in
	  counterexamples.
      */
      void FuseEdges();

      void RemoveDeadNodes();

      Term SubstParams(const std::vector<Term> &from,
		       const std::vector<Term> &to, const Term &t);

      Term SubstParamsNoCapture(const std::vector<Term> &from,
				const std::vector<Term> &to, const Term &t);

      Term Localize(Edge *e, const Term &t);

      void EvalNodeAsConstraint(Node *p, Transformer &res);

      TermTree *GetGoalTree(Node *root);

      int EvalTruth(hash_map<ast,int> &memo, Edge *e, const Term &f);

      void GetLabels(Edge *e, std::vector<symbol> &labels);

      //      int GetLabelsRec(hash_map<ast,int> *memo, const Term &f, std::vector<symbol> &labels, bool labpos);

      /** Compute and save the proof core for future calls to
	  EdgeUsedInProof.  You only need to call this if you will pop
	  the solver before calling EdgeUsedInProof.
       */
      void ComputeProofCore();

      int CumulativeDecisions();

      solver &slvr(){
	return *ls->slvr;
      }

    protected:
      
      void ClearProofCore(){
	if(proof_core)
	  delete proof_core;
	proof_core = 0;
      }

      Term SuffixVariable(const Term &t, int n);
      
      Term HideVariable(const Term &t, int n);

      void RedVars(Node *node, Term &b, std::vector<Term> &v);

      Term RedDualRela(Edge *e, std::vector<Term> &args, int idx);

      Term LocalizeRec(Edge *e,  hash_map<ast,Term> &memo, const Term &t);

      void SetEdgeMaps(Edge *e);

      Term ReducedDualEdge(Edge *e);

      TermTree *ToTermTree(Node *root, Node *skip_descendant = 0);

      TermTree *ToGoalTree(Node *root);

      void CollapseTermTreeRec(TermTree *root, TermTree *node);

      TermTree *CollapseTermTree(TermTree *node);

      void DecodeTree(Node *root, TermTree *interp, int persist);

      Term GetUpperBound(Node *n);

      TermTree *AddUpperBound(Node *root, TermTree *t);

#if 0
      void WriteInterps(System.IO.StreamWriter f, TermTree t);
#endif    

      void WriteEdgeVars(Edge *e,  hash_map<ast,int> &memo, const Term &t, std::ostream &s);

      void WriteEdgeAssignment(std::ostream &s, Edge *e);

    
      // Scan the clause body for occurrences of the predicate unknowns
  
      Term ScanBody(hash_map<ast,Term> &memo, 
		        const Term &t,
		        hash_map<func_decl,Node *> &pmap,
		        std::vector<func_decl> &res,
                        std::vector<Node *> &nodes);

      Term RemoveLabelsRec(hash_map<ast,Term> &memo, const Term &t, std::vector<label_struct> &lbls);

      Term RemoveLabels(const Term &t, std::vector<label_struct > &lbls);

      Term GetAnnotation(Node *n);


      Term GetUnderapprox(Node *n);

      Term UnderapproxFlag(Node *n);

      hash_map<ast,Node *> underapprox_flag_rev;

      Node *UnderapproxFlagRev(const Term &flag);

     Term ProjectFormula(std::vector<Term> &keep_vec, const Term &f);

      int SubtermTruth(hash_map<ast,int> &memo, const Term &);

      void ImplicantRed(hash_map<ast,int> &memo, const Term &f, std::vector<Term> &lits,
			hash_set<ast> *done, bool truth, hash_set<ast> &dont_cares);

      void Implicant(hash_map<ast,int> &memo, const Term &f, std::vector<Term> &lits, hash_set<ast> &dont_cares);

      Term UnderapproxFormula(const Term &f, hash_set<ast> &dont_cares);

      void ImplicantFullRed(hash_map<ast,int> &memo, const Term &f, std::vector<Term> &lits,
			    hash_set<ast> &done, hash_set<ast> &dont_cares, bool extensional = true);

    public:
      Term UnderapproxFullFormula(const Term &f, bool extensional = true);

    protected:
      Term ToRuleRec(Edge *e,  hash_map<ast,Term> &memo, const Term &t, std::vector<expr> &quants);

      hash_map<ast,Term> resolve_ite_memo;

      Term ResolveIte(hash_map<ast,int> &memo, const Term &t, std::vector<Term> &lits,
			          hash_set<ast> *done, hash_set<ast> &dont_cares);

      struct ArrayValue {
	bool defined;
	std::map<ast,ast> entries;
	expr def_val;
      };

      void EvalArrayTerm(const Term &t, ArrayValue &res);

      Term EvalArrayEquality(const Term &f);

      Term ModelValueAsConstraint(const Term &t);

      void GetLabelsRec(hash_map<ast,int> &memo, const Term &f, std::vector<symbol> &labels,
			hash_set<ast> *done, bool truth);

      Term SubstBoundRec(hash_map<int,hash_map<ast,Term> > &memo, hash_map<int,Term> &subst, int level, const Term &t);

      Term SubstBound(hash_map<int,Term> &subst, const Term &t);

      void ConstrainEdgeLocalized(Edge *e, const Term &t);

      void GreedyReduce(solver &s, std::vector<expr> &conjuncts);
      
      void NegateLits(std::vector<expr> &lits);

      expr SimplifyOr(std::vector<expr> &lits);

      expr SimplifyAnd(std::vector<expr> &lits);

      void SetAnnotation(Node *root, const expr &t);

      void AddEdgeToSolver(Edge *edge);

      void AddEdgeToSolver(implicant_solver &aux_solver, Edge *edge);

      void AddToProofCore(hash_set<ast> &core);

      void GetGroundLitsUnderQuants(hash_set<ast> *memo, const Term &f, std::vector<Term> &res, int under);

      Term StrengthenFormulaByCaseSplitting(const Term &f, std::vector<expr> &case_lits);
    
      expr NegateLit(const expr &f);

      expr GetEdgeFormula(Edge *e, int persist, bool with_children, bool underapprox);

      bool IsVar(const expr &t);

      void GetVarsRec(hash_set<ast> &memo, const expr &cnst, std::vector<expr> &vars);

      expr UnhoistPullRec(hash_map<ast,expr> & memo, const expr &w, hash_map<ast,expr> & init_defs, hash_map<ast,expr> & const_params, hash_map<ast,expr> &const_params_inv, std::vector<expr> &new_params);

      void AddParamsToTransformer(Transformer &trans, const std::vector<expr> &params);
 
      expr AddParamsToApp(const expr &app, const func_decl &new_decl, const std::vector<expr> &params);

      expr GetRelRec(hash_set<ast> &memo, const expr &t, const func_decl &rel);

      expr GetRel(Edge *edge, int child_idx);

      void GetDefs(const expr &cnst, hash_map<ast,expr> &defs);

      void GetDefsRec(const expr &cnst, hash_map<ast,expr> &defs);

      void AddParamsToNode(Node *node, const std::vector<expr> &params);

      void UnhoistLoop(Edge *loop_edge, Edge *init_edge);

      void Unhoist();
      
      Term ElimIteRec(hash_map<ast,expr> &memo, const Term &t, std::vector<expr> &cnsts);

      Term ElimIte(const Term &t);

      void MarkLiveNodes(hash_map<Node *,std::vector<Edge *> > &outgoing, hash_set<Node *> &live_nodes, Node *node);

      virtual void slvr_add(const expr &e);
      
      virtual void slvr_pop(int i);

      virtual void slvr_push();
      
      virtual check_result slvr_check(unsigned n = 0, expr * const assumptions = 0, unsigned *core_size = 0, expr *core = 0);

      virtual lbool ls_interpolate_tree(TermTree *assumptions,
					TermTree *&interpolants,
					model &_model,
					TermTree *goals = 0,
					bool weak = false);

      virtual bool proof_core_contains(const expr &e);

    };
    

  /** RPFP solver base class. */

    class Solver {
      
    public:
      
      class Counterexample {
      private:
	RPFP *tree;
	RPFP::Node *root;
      public:
	Counterexample(){
	  tree = 0;
	  root = 0;
	}
	Counterexample(RPFP *_tree, RPFP::Node *_root){
	  tree = _tree;
	  root = _root;
	}
	~Counterexample(){
	  if(tree) delete tree;
	}
	void swap(Counterexample &other){
	  std::swap(tree,other.tree);
	  std::swap(root,other.root);
	}
	void set(RPFP *_tree, RPFP::Node *_root){
	  if(tree) delete tree;
	  tree = _tree;
	  root = _root;
	}
	void clear(){
	  if(tree) delete tree;
	  tree = 0;
	}
	RPFP *get_tree() const {return tree;}
	RPFP::Node *get_root() const {return root;}
      private:
	Counterexample &operator=(const Counterexample &);
	Counterexample(const Counterexample &);
      };
      
      /** Solve the problem. You can optionally give an old
	  counterexample to use as a guide. This is chiefly useful for
	  abstraction refinement metholdologies, and is only used as a
	  heuristic. */
      
      virtual bool Solve() = 0;
      
      virtual Counterexample &GetCounterexample() = 0;
      
      virtual bool SetOption(const std::string &option, const std::string &value) = 0;
      
      /** Learn heuristic information from another solver. This
	  is chiefly useful for abstraction refinement, when we want to
	  solve a series of similar problems. */

      virtual void LearnFrom(Solver *old_solver) = 0;

      virtual ~Solver(){}

      static Solver *Create(const std::string &solver_class, RPFP *rpfp);

      /** This can be called asynchrnously to cause Solve to throw a
	  Canceled exception at some time in the future.
       */
      virtual void Cancel() = 0;

      /** Object thrown on cancellation */
      struct Canceled {};
      
      /** Object thrown on incompleteness */
      struct Incompleteness {};
    };
}


// Allow to hash on nodes and edges in deterministic way

namespace hash_space {
  template <>
    class hash<Duality::RPFP::Node *> {
  public:
    size_t operator()(const Duality::RPFP::Node *p) const {
      return p->number;
    }
  };
}

namespace hash_space {
  template <>
    class hash<Duality::RPFP::Edge *> {
  public:
    size_t operator()(const Duality::RPFP::Edge *p) const {
      return p->number;
    }
  };
}

// allow to walk sets of nodes without address dependency

namespace std {
  template <>
    class less<Duality::RPFP::Node *> {
  public:
    bool operator()(Duality::RPFP::Node * const &s, Duality::RPFP::Node * const &t) const {
      return s->number < t->number; // s.raw()->get_id() < t.raw()->get_id();
    }
  };
}

// #define LIMIT_STACK_WEIGHT 5


namespace Duality {
    /** Caching version of RPFP. Instead of asserting constraints, returns assumption literals */

    class RPFP_caching : public RPFP {
  public:

      /** appends assumption literals for edge to lits. if with_children is true,
	  includes that annotation of the edge's children. 
       */ 
      void AssertEdgeCache(Edge *e, std::vector<Term> &lits, bool with_children = false);
      
      /** appends assumption literals for node to lits */
      void AssertNodeCache(Node *, std::vector<Term> lits);

      /** check assumption lits, and return core */
      check_result CheckCore(const std::vector<Term> &assumps, std::vector<Term> &core);
      
      /** Clone another RPFP into this one, keeping a map */
      void Clone(RPFP *other);

      /** Get the clone of a node */
      Node *GetNodeClone(Node *other_node);

      /** Get the clone of an edge */
      Edge *GetEdgeClone(Edge *other_edge);

      /** Try to strengthen the parent of an edge */
      void GeneralizeCache(Edge *edge);

      /** Try to propagate some facts from children to parents of edge.
	  Return true if success. */
      bool PropagateCache(Edge *edge);

      /** Construct a caching RPFP using a LogicSolver */
      RPFP_caching(LogicSolver *_ls) : RPFP(_ls) {}

      /** Constraint an edge by its child's annotation. Return
	  assumption lits. */
      void ConstrainParentCache(Edge *parent, Node *child, std::vector<Term> &lits);

#ifdef LIMIT_STACK_WEIGHT
      virtual void AssertEdge(Edge *e, int persist = 0, bool with_children = false, bool underapprox = false);
#endif

      virtual ~RPFP_caching(){}

  protected:
      hash_map<ast,expr> AssumptionLits;
      hash_map<Node *, Node *> NodeCloneMap;
      hash_map<Edge *, Edge *> EdgeCloneMap;
      std::vector<expr> alit_stack;
      std::vector<unsigned> alit_stack_sizes;

      // to let us use one solver per edge
      struct edge_solver {
	hash_map<ast,expr> AssumptionLits;
	uptr<solver> slvr;
      };
      hash_map<Edge *, edge_solver > edge_solvers;
      
#ifdef LIMIT_STACK_WEIGHT
      struct weight_counter {
	int val;
	weight_counter(){val = 0;}
	void swap(weight_counter &other){
	  std::swap(val,other.val);
	}
      };
      
      struct big_stack_entry {
	weight_counter weight_added;
	std::vector<expr> new_alits;
	std::vector<expr> alit_stack;
	std::vector<unsigned> alit_stack_sizes;
      };

      std::vector<expr> new_alits;
      weight_counter weight_added;
      std::vector<big_stack_entry> big_stack;
#endif



      void GetAssumptionLits(const expr &fmla, std::vector<expr> &lits, hash_map<ast,expr> *opt_map = 0);

      void GreedyReduceCache(std::vector<expr> &assumps, std::vector<expr> &core);

      void FilterCore(std::vector<expr> &core, std::vector<expr> &full_core);
      void ConstrainEdgeLocalizedCache(Edge *e, const Term &tl, std::vector<expr> &lits);

      virtual void slvr_add(const expr &e);
      
      virtual void slvr_pop(int i);

      virtual void slvr_push();
      
      virtual check_result slvr_check(unsigned n = 0, expr * const assumptions = 0, unsigned *core_size = 0, expr *core = 0);

      virtual lbool ls_interpolate_tree(TermTree *assumptions,
					TermTree *&interpolants,
					model &_model,
					TermTree *goals = 0,
					bool weak = false);

      virtual bool proof_core_contains(const expr &e);

      void GetTermTreeAssertionLiterals(TermTree *assumptions);

      void GetTermTreeAssertionLiteralsRec(TermTree *assumptions);

      edge_solver &SolverForEdge(Edge *edge, bool models, bool axioms);

  public:
      struct scoped_solver_for_edge {
	solver *orig_slvr;
	RPFP_caching *rpfp;
	edge_solver *es;
	scoped_solver_for_edge(RPFP_caching *_rpfp, Edge *edge, bool models = false, bool axioms = false){
	  rpfp = _rpfp;
	  orig_slvr = rpfp->ls->slvr;
	  es = &(rpfp->SolverForEdge(edge,models,axioms)); 
	  rpfp->ls->slvr = es->slvr.get();
	  rpfp->AssumptionLits.swap(es->AssumptionLits);
	}
	~scoped_solver_for_edge(){
	  rpfp->ls->slvr = orig_slvr;
	  rpfp->AssumptionLits.swap(es->AssumptionLits);
	}
      };

    };

}
>>>>>>> fceaf97c
<|MERGE_RESOLUTION|>--- conflicted
+++ resolved
@@ -1,4 +1,3 @@
-<<<<<<< HEAD
 /*++
 Copyright (c) 2012 Microsoft Corporation
 
@@ -30,7 +29,7 @@
 
 namespace Duality {
 
-  struct implicant_solver;
+  class implicant_solver;
 
   /* Generic operations on Z3 formulas */
 
@@ -119,7 +118,11 @@
       expr FinishAndOr(const std::vector<expr> &args, bool is_and);
       expr PullCommonFactors(std::vector<expr> &args, bool is_and);
       Term IneqToEqRec(hash_map<ast, Term> &memo, const Term &t);
-
+      Term CloneQuantAndSimp(const expr &t, const expr &body, bool is_forall);
+      Term PushQuantifier(const expr &t, const expr &body, bool is_forall);
+      void CollectJuncts(const Term &f, std::vector<Term> &lits, decl_kind op, bool negate);
+      Term DeleteBoundRec(hash_map<int,hash_map<ast,Term> > &memo, int level, int num, const Term &t);
+      Term DeleteBound(int level, int num, const Term &t);
 
 };
 
@@ -1315,1327 +1318,4 @@
 
     };
 
-}
-=======
-/*++
-Copyright (c) 2012 Microsoft Corporation
-
-Module Name:
-
-   duality.h
-
-Abstract:
-
-   main header for duality
-
-Author:
-
-    Ken McMillan (kenmcmil)
-
-Revision History:
-
-
---*/
-
-#pragma once
-
-#include "duality_wrapper.h"
-#include <list>
-#include <map>
-
-// make hash_map and hash_set available
-using namespace stl_ext;
-
-namespace Duality {
-
-  class implicant_solver;
-
-  /* Generic operations on Z3 formulas */
-
-  struct Z3User {
-
-      context &ctx;
-
-      typedef func_decl FuncDecl;
-      typedef expr Term;
-
-      Z3User(context &_ctx) : ctx(_ctx){}
-  
-      const char *string_of_int(int n);
-      
-      Term conjoin(const std::vector<Term> &args);
-
-      Term sum(const std::vector<Term> &args);
-
-      Term CloneQuantifier(const Term &t, const Term &new_body);
-
-      Term SubstRec(hash_map<ast, Term> &memo, const Term &t);
-
-      Term SubstRec(hash_map<ast, Term> &memo, hash_map<func_decl, func_decl> &map, const Term &t);
-
-      void Strengthen(Term &x, const Term &y);
-
-        // return the func_del of an app if it is uninterpreted
-
-      bool get_relation(const Term &t, func_decl &R);
-
-        // return true if term is an individual variable
-        // TODO: have to check that it is not a background symbol
-
-      bool is_variable(const Term &t);
-
-      FuncDecl SuffixFuncDecl(Term t, int n);
-
-
-      Term SubstRecHide(hash_map<ast, Term> &memo, const Term &t, int number);
-
-      void CollectConjuncts(const Term &f, std::vector<Term> &lits, bool pos = true);
-
-      void SortTerms(std::vector<Term> &terms);
-
-      Term SortSum(const Term &t);
-
-      void Summarize(const Term &t);
-
-      int CountOperators(const Term &t);
-
-      Term SubstAtom(hash_map<ast, Term> &memo, const expr &t, const expr &atom, const expr &val);
-
-      Term CloneQuantAndSimp(const expr &t, const expr &body);
-
-      Term RemoveRedundancy(const Term &t);
-
-      Term IneqToEq(const Term &t);
-
-      bool IsLiteral(const expr &lit, expr &atom, expr &val);
-
-      expr Negate(const expr &f);
-
-      expr SimplifyAndOr(const std::vector<expr> &args, bool is_and);
-
-      expr ReallySimplifyAndOr(const std::vector<expr> &args, bool is_and);
-
-      int MaxIndex(hash_map<ast,int> &memo, const Term &t);
-
-      bool IsClosedFormula(const Term &t);
-
-      Term AdjustQuantifiers(const Term &t);
-
-      FuncDecl RenumberPred(const FuncDecl &f, int n);
-
-    Term ExtractStores(hash_map<ast, Term> &memo, const Term &t, std::vector<expr> &cnstrs, hash_map<ast,expr> &renaming);
-
-
-protected:
-
-      void SummarizeRec(hash_set<ast> &memo, std::vector<expr> &lits, int &ops, const Term &t);
-      int CountOperatorsRec(hash_set<ast> &memo, const Term &t);
-      void RemoveRedundancyOp(bool pol, std::vector<expr> &args, hash_map<ast, Term> &smemo);
-      Term RemoveRedundancyRec(hash_map<ast, Term> &memo, hash_map<ast, Term> &smemo, const Term &t);
-      Term SubstAtomTriv(const expr &foo, const expr &atom, const expr &val);
-      expr ReduceAndOr(const std::vector<expr> &args, bool is_and, std::vector<expr> &res);
-      expr FinishAndOr(const std::vector<expr> &args, bool is_and);
-      expr PullCommonFactors(std::vector<expr> &args, bool is_and);
-      Term IneqToEqRec(hash_map<ast, Term> &memo, const Term &t);
-      Term CloneQuantAndSimp(const expr &t, const expr &body, bool is_forall);
-      Term PushQuantifier(const expr &t, const expr &body, bool is_forall);
-      void CollectJuncts(const Term &f, std::vector<Term> &lits, decl_kind op, bool negate);
-      Term DeleteBoundRec(hash_map<int,hash_map<ast,Term> > &memo, int level, int num, const Term &t);
-      Term DeleteBound(int level, int num, const Term &t);
-
-};
-
-  /** This class represents a relation post-fixed point (RPFP) problem as
-     *  a "problem graph". The graph consists of Nodes and hyper-edges.
-     * 
-     * A node consists of
-     * - Annotation, a symbolic relation
-     * - Bound, a symbolic relation giving an upper bound on Annotation
-     * 
-     *
-     * A hyper-edge consists of:
-     *  - Children, a sequence of children Nodes,
-     *  - F, a symbolic relational transformer,
-     *  - Parent, a single parent Node.
-     *  
-     * The graph is "solved" when:
-     * - For every Node n, n.Annotation subseteq n.Bound
-     * - For every hyperedge e, e.F(e.Children.Annotation) subseteq e.Parent.Annotation
-     * 
-     * where, if x is a sequence of Nodes, x.Annotation is the sequences
-     * of Annotations of the nodes in the sequence.
-     * 
-     * A symbolic Transformer consists of
-     * - RelParams, a sequence of relational symbols
-     * - IndParams, a sequence of individual symbols
-     * - Formula, a formula over RelParams and IndParams
-     * 
-     * A Transformer t represents a function that takes sequence R of relations
-     * and yields the relation lambda (t.Indparams). Formula(R/RelParams).
-     * 
-     * As a special case, a nullary Transformer (where RelParams is the empty sequence)
-     * represents a fixed relation.
-     * 
-     * An RPFP consists of
-     * - Nodes, a set of Nodes
-     * - Edges, a set of hyper-edges
-     * - Context, a prover context that contains formula AST's
-     *  
-     * Multiple RPFP's can use the same Context, but you should be careful
-     * that only one RPFP asserts constraints in the context at any time. 
-     * 
-     *  */
-    class RPFP : public Z3User
-    {
-    public:
-      
-      class Edge;
-      class Node;
-      bool HornClauses;
-
-      
-      /** Interface class for interpolating solver. */
-
-      class LogicSolver {
-          public:
-           
-           context *ctx;   /** Z3 context for formulas */
-           solver *slvr;   /** Z3 solver */
-           bool need_goals; /** Can the solver use the goal tree to optimize interpolants? */
-	   solver aux_solver; /** For temporary use -- don't leave assertions here. */
-
-           /** Tree interpolation. This method assumes the formulas in TermTree
-               "assumptions" are currently asserted in the solver. The return
-               value indicates whether the assertions are satisfiable. In the
-               UNSAT case, a tree interpolant is returned in "interpolants".
-               In the SAT case, a model is returned. 
-           */
-
-           virtual
-           lbool interpolate_tree(TermTree *assumptions,
-				  TermTree *&interpolants,
-				  model &_model,
-				  TermTree *goals = 0,
-				  bool weak = false
-				  ) = 0;
-           
-	   /** Declare a constant in the background theory. */
-	   virtual void declare_constant(const func_decl &f) = 0;
-
-	   /** Is this a background constant? */
-	   virtual bool is_constant(const func_decl &f) = 0;
-
-	   /** Get the constants in the background vocabulary */
-	   virtual hash_set<func_decl> &get_constants() = 0;
-
-           /** Assert a background axiom. */
-           virtual void assert_axiom(const expr &axiom) = 0;
-
-	   /** Get the background axioms. */
-	   virtual const std::vector<expr> &get_axioms() = 0;
-
-           /** Return a string describing performance. */
-           virtual std::string profile() = 0;
-
-	   virtual void write_interpolation_problem(const std::string &file_name,
-						    const std::vector<expr> &assumptions,
-						    const std::vector<expr> &theory
-						    ){}
-
-	   /** Cancel, throw Canceled object if possible. */
-	   virtual void cancel(){ }
-
-	   /* Note: aux solver uses extensional array theory, since it
-	      needs to be able to produce counter-models for
-	      interpolants the have array equalities in them.
-	   */
-           LogicSolver(context &c) : aux_solver(c,true){}
-
-	   virtual ~LogicSolver(){}
-      };
-
-      /** This solver uses iZ3. */
-      class iZ3LogicSolver : public LogicSolver {
-         public:
-        interpolating_context *ictx;   /** iZ3 context for formulas */
-        interpolating_solver *islvr;   /** iZ3 solver */
-
-        lbool interpolate_tree(TermTree *assumptions,
-			       TermTree *&interpolants,
-			       model &_model,
-			       TermTree *goals = 0,
-			       bool weak = false)
-        {
-           literals _labels;
-	   islvr->SetWeakInterpolants(weak);
-           return islvr->interpolate_tree(assumptions,interpolants,_model,_labels,true);
-        }
-
-        void assert_axiom(const expr &axiom){
-            islvr->AssertInterpolationAxiom(axiom);
-        }
-
-	const std::vector<expr> &get_axioms() {
-	  return islvr->GetInterpolationAxioms();
-	}
-
-        std::string profile(){
-           return islvr->profile();
-        }
-
-#if 0
-        iZ3LogicSolver(config &_config){
-          ctx = ictx = new interpolating_context(_config);
-          slvr = islvr = new interpolating_solver(*ictx);
-          need_goals = false;
-          islvr->SetWeakInterpolants(true);
-        }
-#endif
-
-      iZ3LogicSolver(context &c, bool models = true) : LogicSolver(c) {
-          ctx = ictx = &c;
-          slvr = islvr = new interpolating_solver(*ictx, models);
-          need_goals = false;
-          islvr->SetWeakInterpolants(true);
-        }
-
-	void write_interpolation_problem(const std::string &file_name,
-					 const std::vector<expr> &assumptions,
-					 const std::vector<expr> &theory
-					 ){
-#if 0
-	  islvr->write_interpolation_problem(file_name,assumptions,theory);
-#endif
-
-	}
-
-	void cancel(){islvr->cancel();}
-
-	/** Declare a constant in the background theory. */
-	virtual void declare_constant(const func_decl &f){
-	  bckg.insert(f);
-	}
-	
-	/** Is this a background constant? */
-	virtual bool is_constant(const func_decl &f){
-	  return bckg.find(f) != bckg.end();
-	}
-
-	/** Get the constants in the background vocabulary */
-	virtual hash_set<func_decl> &get_constants(){
-	  return bckg;
-	}
-
-        ~iZ3LogicSolver(){
-          // delete ictx;
-          delete islvr;
-        }
-      private:
-	hash_set<func_decl> bckg;
-
-      };
-
-#if 0
-      /** Create a logic solver from a Z3 configuration. */
-      static iZ3LogicSolver *CreateLogicSolver(config &_config){
-          return new iZ3LogicSolver(_config);
-      }
-#endif      
-
-      /** Create a logic solver from a low-level Z3 context. 
-          Only use this if you know what you're doing. */
-      static iZ3LogicSolver *CreateLogicSolver(context c){
-          return new iZ3LogicSolver(c);
-      }
-
-      LogicSolver *ls;
-
-    protected:
-      int nodeCount;
-      int edgeCount;
-      
-      class stack_entry
-      {
-      public:
-	std::list<Edge *> edges;
-	std::list<Node *> nodes;
-	std::list<std::pair<Edge *,Term> > constraints;
-      };
-      
-      
-    public:
-      model dualModel;
-    protected:
-      literals dualLabels;
-      std::list<stack_entry> stack;
-      std::vector<Term> axioms; // only saved here for printing purposes
-      solver &aux_solver;
-      hash_set<ast> *proof_core;
-      
-    public:
-
-      /** Construct an RPFP graph with a given interpolating prover context. It is allowed to
-	  have multiple RPFP's use the same context, but you should never have teo RPFP's
-	  with the same conext asserting nodes or edges at the same time. Note, if you create
-	  axioms in one RPFP, them create a second RPFP with the same context, the second will
-	  inherit the axioms. 
-      */
-
-    RPFP(LogicSolver *_ls) : Z3User(*(_ls->ctx)), dualModel(*(_ls->ctx)), aux_solver(_ls->aux_solver)
-      {
-        ls = _ls;
-	nodeCount = 0;
-	edgeCount = 0;
-	stack.push_back(stack_entry());
-        HornClauses = false;
-	proof_core = 0;
-      }
-
-      virtual ~RPFP();
-      
-      /** Symbolic representation of a relational transformer */
-      class Transformer
-      {
-      public:
-	std::vector<FuncDecl> RelParams;
-	std::vector<Term> IndParams;
-	Term Formula;
-	RPFP *owner;
-	hash_map<std::string,Term> labels;
-	
-	Transformer *Clone()
-	{
-	  return new Transformer(*this);
-	}
-	
-	void SetEmpty(){
-	  Formula = owner->ctx.bool_val(false);
-	}
-
-	void SetFull(){
-	  Formula = owner->ctx.bool_val(true);
-	}
-
-	bool IsEmpty(){
-	  return eq(Formula,owner->ctx.bool_val(false));
-	}
-
-	bool IsFull(){
-	  return eq(Formula,owner->ctx.bool_val(true));
-	}
-
-	void UnionWith(const Transformer &other){
-	  Term t = owner->SubstParams(other.IndParams,IndParams,other.Formula);
-	  Formula = Formula || t;
-	}
-
-	void IntersectWith(const Transformer &other){
-	  Term t = owner->SubstParams(other.IndParams,IndParams,other.Formula);
-	  Formula = Formula && t;
-	}
-
-	bool SubsetEq(const Transformer &other){
-	  Term t = owner->SubstParams(other.IndParams,IndParams,other.Formula);
-	  expr test = Formula && !t;
-	  owner->aux_solver.push();
-	  owner->aux_solver.add(test);
-	  check_result res = owner->aux_solver.check();
-	  owner->aux_solver.pop(1);
-	  return res == unsat;
-	}
-
-	void Complement(){
-	  Formula = !Formula;
-	}
-	
-	void Simplify(){
-	  Formula = Formula.simplify();
-	}
-
-        Transformer(const std::vector<FuncDecl> &_RelParams, const std::vector<Term> &_IndParams, const Term &_Formula, RPFP *_owner)
-	  : RelParams(_RelParams), IndParams(_IndParams), Formula(_Formula) {owner = _owner;}
-      };
-      
-      /** Create a symbolic transformer. */
-      Transformer CreateTransformer(const std::vector<FuncDecl> &_RelParams, const std::vector<Term> &_IndParams, const Term &_Formula)
-      {
-	// var ops = new Util.ContextOps(ctx);
-	// var foo = ops.simplify_lhs(_Formula);
-	// t.Formula = foo.Item1;
-	// t.labels = foo.Item2;
-	return Transformer(_RelParams,_IndParams,_Formula,this);
-      }
-      
-      /** Create a relation (nullary relational transformer) */
-      Transformer CreateRelation(const std::vector<Term> &_IndParams, const Term &_Formula)
-      {
-	return CreateTransformer(std::vector<FuncDecl>(), _IndParams, _Formula);
-      }
-      
-      /** A node in the RPFP graph */
-      class Node
-      {
-      public:
-	FuncDecl Name;
-	Transformer Annotation;
-	Transformer Bound;
-	Transformer Underapprox;
-	RPFP *owner;
-	int number;
-	Edge *Outgoing;
-	std::vector<Edge *> Incoming;
-	Term dual;
-	Node *map;
-	
-      Node(const FuncDecl &_Name, const Transformer &_Annotation, const Transformer &_Bound, const Transformer &_Underapprox, const Term &_dual, RPFP *_owner, int _number)
-	: Name(_Name), Annotation(_Annotation), Bound(_Bound), Underapprox(_Underapprox), dual(_dual) {owner = _owner; number = _number; Outgoing = 0;}
-      };
-      
-      /** Create a node in the graph. The input is a term R(v_1...v_n)
-       *  where R is an arbitrary relational symbol and v_1...v_n are
-       *  arbitary distinct variables. The names are only of mnemonic value,
-       *  however, the number and type of arguments determine the type
-       *  of the relation at this node. */
-      
-      Node *CreateNode(const Term &t)
-      {
-	std::vector<Term> _IndParams;
-	int nargs = t.num_args();
-	for(int i = 0; i < nargs; i++)
-	  _IndParams.push_back(t.arg(i));
-	Node *n = new Node(t.decl(),
-			   CreateRelation(_IndParams,ctx.bool_val(true)),
-			   CreateRelation(_IndParams,ctx.bool_val(true)),
-			   CreateRelation(_IndParams,ctx.bool_val(false)),
-			   expr(ctx), this, ++nodeCount
-			   );
-        nodes.push_back(n);
-	return n;
-      }
-      
-      /** Clone a node (can be from another graph).  */
-      
-      Node *CloneNode(Node *old)
-      {
-	Node *n = new Node(old->Name,
-			   old->Annotation,
-			   old->Bound,
-			   old->Underapprox,
-			   expr(ctx),
-			   this,
-			   ++nodeCount
-			   );
-        nodes.push_back(n);
-	n->map = old;
-	return n;
-      }
-      
-      /** Delete a node. You can only do this if not connected to any edges.*/
-      void DeleteNode(Node *node){
-	if(node->Outgoing || !node->Incoming.empty())
-	  throw "cannot delete RPFP node";
-	for(std::vector<Node *>::iterator it = nodes.end(), en = nodes.begin(); it != en;){
-	  if(*(--it) == node){
-	    nodes.erase(it);
-	    break;
-	  }
-	}
-	delete node;
-      }
-
-      /** This class represents a hyper-edge in the RPFP graph */
-      
-      class Edge
-      {
-      public:
-	Transformer F;
-	Node *Parent;
-	std::vector<Node *> Children;
-	RPFP *owner;
-	int number;
-        // these should be internal...
-	Term dual;
-	hash_map<func_decl,int> relMap;
-	hash_map<ast,Term> varMap;
-	Edge *map;
-	Term labeled;
-	std::vector<Term> constraints;
-	
-      Edge(Node *_Parent, const Transformer &_F, const std::vector<Node *> &_Children, RPFP *_owner, int _number)
-	: F(_F), Parent(_Parent), Children(_Children), dual(expr(_owner->ctx)) {
-	  owner = _owner;
-	  number = _number;
-	}
-      };
-      
-        
-      /** Create a hyper-edge. */
-      Edge *CreateEdge(Node *_Parent, const Transformer &_F, const std::vector<Node *> &_Children)
-      {
-	Edge *e = new Edge(_Parent,_F,_Children,this,++edgeCount);
-	_Parent->Outgoing = e;
-	for(unsigned i = 0; i < _Children.size(); i++)
-	  _Children[i]->Incoming.push_back(e);
-        edges.push_back(e);
-	return e;
-      }
-      
-      
-      /** Delete a hyper-edge and unlink it from any nodes. */
-      void DeleteEdge(Edge *edge){
-	if(edge->Parent)
-	  edge->Parent->Outgoing = 0;
-	for(unsigned int i = 0; i < edge->Children.size(); i++){
-	  std::vector<Edge *> &ic = edge->Children[i]->Incoming;
-	  for(std::vector<Edge *>::iterator it = ic.begin(), en = ic.end(); it != en; ++it){
-	    if(*it == edge){
-	      ic.erase(it);
-	      break;
-	    }
-	  }
-	}
-	for(std::vector<Edge *>::iterator it = edges.end(), en = edges.begin(); it != en;){
-	  if(*(--it) == edge){
-	    edges.erase(it);
-	    break;
-	  }
-	}
-	delete edge;
-      }
-      
-      /** Create an edge that lower-bounds its parent. */
-      Edge *CreateLowerBoundEdge(Node *_Parent)
-      {
-	return CreateEdge(_Parent, _Parent->Annotation, std::vector<Node *>());
-      }
-      
-
-      /** For incremental solving, asserts the constraint associated
-       * with this edge in the SMT context. If this edge is removed,
-       * you must pop the context accordingly. The second argument is
-       * the number of pushes we are inside. */
-      
-      virtual void AssertEdge(Edge *e, int persist = 0, bool with_children = false, bool underapprox = false);
-
-      /* Constrain an edge by the annotation of one of its children. */
-
-      void ConstrainParent(Edge *parent, Node *child);
-
-      /** For incremental solving, asserts the negation of the upper bound associated
-       * with a node.
-       * */
-      
-      void AssertNode(Node *n);
-
-      /** Assert a constraint on an edge in the SMT context. 
-       */
-      void ConstrainEdge(Edge *e, const Term &t);
-      
-      /** Fix the truth values of atomic propositions in the given
-	  edge to their values in the current assignment. */
-      void FixCurrentState(Edge *root);
-    
-      void FixCurrentStateFull(Edge *edge, const expr &extra);
-      
-      void FixCurrentStateFull(Edge *edge, const std::vector<expr> &assumps, const hash_map<ast,expr> &renaming);
-
-      /** Declare a constant in the background theory. */
-
-      void DeclareConstant(const FuncDecl &f);
-
-      /** Assert a background axiom. Background axioms can be used to provide the
-       *  theory of auxilliary functions or relations. All symbols appearing in
-       *  background axioms are considered global, and may appear in both transformer
-       *  and relational solutions. Semantically, a solution to the RPFP gives
-       *  an interpretation of the unknown relations for each interpretation of the
-       *  auxilliary symbols that is consistent with the axioms. Axioms should be
-       *  asserted before any calls to Push. They cannot be de-asserted by Pop. */
-
-      void AssertAxiom(const Term &t);
-
-#if 0
-      /** Do not call this. */
-      
-      void RemoveAxiom(const Term &t);
-#endif
-
-  /** Solve an RPFP graph. This means either strengthen the annotation
-   *  so that the bound at the given root node is satisfied, or
-   *  show that this cannot be done by giving a dual solution 
-   *  (i.e., a counterexample). 
-   *  
-   * In the current implementation, this only works for graphs that
-   * are:
-   * - tree-like
-   * 
-   * - closed.
-   * 
-   * In a tree-like graph, every nod has out most one incoming and one out-going edge,
-   * and there are no cycles. In a closed graph, every node has exactly one out-going
-   * edge. This means that the leaves of the tree are all hyper-edges with no
-   * children. Such an edge represents a relation (nullary transformer) and thus
-   * a lower bound on its parent. The parameter root must be the root of this tree.
-   * 
-   * If Solve returns LBool.False, this indicates success. The annotation of the tree
-   * has been updated to satisfy the upper bound at the root. 
-   * 
-   * If Solve returns LBool.True, this indicates a counterexample. For each edge,
-   * you can then call Eval to determine the values of symbols in the transformer formula.
-   * You can also call Empty on a node to determine if its value in the counterexample
-   * is the empty relation.
-   * 
-   *    \param root The root of the tree
-   *    \param persist Number of context pops through which result should persist 
-   * 
-   * 
-   */
-
-      lbool Solve(Node *root, int persist);
-      
-      /** Same as Solve, but annotates only a single node. */
-
-      lbool SolveSingleNode(Node *root, Node *node);
-
-      /** Get the constraint tree (but don't solve it) */
-      
-      TermTree *GetConstraintTree(Node *root, Node *skip_descendant = 0);
-  
-      /** Dispose of the dual model (counterexample) if there is one. */
-      
-      void DisposeDualModel();
-
-      /** Check satisfiability of asserted edges and nodes. Same functionality as
-       * Solve, except no primal solution (interpolant) is generated in the unsat case. */ 
-      
-      check_result Check(Node *root, std::vector<Node *> underapproxes = std::vector<Node *>(), 
-			 std::vector<Node *> *underapprox_core = 0);
-
-      /** Update the model, attempting to make the propositional literals in assumps true. If possible,
-	  return sat, else return unsat and keep the old model. */
-      
-      check_result CheckUpdateModel(Node *root, std::vector<expr> assumps);
-
-      /** Determines the value in the counterexample of a symbol occuring in the transformer formula of
-       *  a given edge. */
-      
-      Term Eval(Edge *e, Term t);
-	
-      /** Return the fact derived at node p in a counterexample. */
-
-      Term EvalNode(Node *p);
-    
-      /** Returns true if the given node is empty in the primal solution. For proecudure summaries,
-	  this means that the procedure is not called in the current counter-model. */
-      
-      bool Empty(Node *p);
-
-      /** Compute an underapproximation of every node in a tree rooted at "root",
-	  based on a previously computed counterexample. */
-
-      Term ComputeUnderapprox(Node *root, int persist);
-
-      /** Try to strengthen the annotation of a node by removing disjuncts. */
-      void Generalize(Node *root, Node *node);
-
-
-      /** Compute disjunctive interpolant for node by case splitting */
-      void InterpolateByCases(Node *root, Node *node);
-
-      /** Push a scope. Assertions made after Push can be undone by Pop. */
-      
-      void Push();
-
-      /** Exception thrown when bad clause is encountered */
-      
-      struct bad_clause {
-	std::string msg;
-	int i;
-	bad_clause(const std::string &_msg, int _i){
-	  msg = _msg;
-	  i = _i;
-	}
-      };
-
-      struct parse_error {
-	std::string msg;
-	parse_error(const std::string &_msg){
-	  msg = _msg;
-	}
-      };
-
-      struct file_not_found {
-      };
-
-      struct bad_format {
-      };
-
-      // thrown on internal error
-      struct Bad {
-      };
-      
-      /** Pop a scope (see Push). Note, you cannot pop axioms. */
-      
-      void Pop(int num_scopes);
-      
-      /** Erase the proof by performing a Pop, Push and re-assertion of
-	  all the popped constraints */
-      void PopPush();
-
-      /** Return true if the given edge is used in the proof of unsat.
-	  Can be called only after Solve or Check returns an unsat result. */
-      
-      bool EdgeUsedInProof(Edge *edge);
-
-
-      /** Convert a collection of clauses to Nodes and Edges in the RPFP.
-	  
-	  Predicate unknowns are uninterpreted predicates not
-	  occurring in the background theory.
-          
-	  Clauses are of the form 
-          
-	  B => P(t_1,...,t_k)
-	  
-	  where P is a predicate unknown and predicate unknowns
-	  occur only positivey in H and only under existential
-	  quantifiers in prenex form.
-	  
-	  Each predicate unknown maps to a node. Each clause maps to
-	  an edge. Let C be a clause B => P(t_1,...,t_k) where the
-	  sequence of predicate unknowns occurring in B (in order
-	  of occurrence) is P_1..P_n. The clause maps to a transformer
-	  T where:
-	  
-	  T.Relparams = P_1..P_n
-	  T.Indparams = x_1...x+k
-	  T.Formula = B /\ t_1 = x_1 /\ ... /\ t_k = x_k
-	  
-	  Throws exception bad_clause(msg,i) if a clause i is
-	  in the wrong form.
-	  
-      */
-      
-      struct label_struct {
-	symbol name;
-	expr value;
-	bool pos;
-	label_struct(const symbol &s, const expr &e, bool b)
-	: name(s), value(e), pos(b) {}
-      };
-
-      
-#ifdef _WINDOWS
-       __declspec(dllexport)
-#endif
-       void FromClauses(const std::vector<Term> &clauses);
-
-       void FromFixpointContext(fixedpoint fp, std::vector<Term> &queries);
-
-       void WriteSolution(std::ostream &s);
-
-       void WriteCounterexample(std::ostream &s, Node *node);
-
-       enum FileFormat {DualityFormat, SMT2Format, HornFormat}; 
-
-       /** Write the RPFP to a file (currently in SMTLIB 1.2 format) */
-       void WriteProblemToFile(std::string filename, FileFormat format = DualityFormat);
-
-       /** Read the RPFP from a file (in specificed format) */
-       void ReadProblemFromFile(std::string filename, FileFormat format = DualityFormat);
-
-       /** Translate problem to Horn clause form */
-       void ToClauses(std::vector<Term> &cnsts, FileFormat format = DualityFormat);
-
-       /** Translate the RPFP to a fixed point context, with queries */
-       fixedpoint ToFixedPointProblem(std::vector<expr> &queries);
-
-       /** Nodes of the graph. */
-       std::vector<Node *> nodes;
-
-       /** Edges of the graph. */
-       std::vector<Edge *> edges;
-
-       /** Fuse a vector of transformers. If the total number of inputs of the transformers
-	   is N, then the result is an N-ary transfomer whose output is the union of
-	   the outputs of the given transformers. The is, suppose we have a vetor of transfoermers
-	   {T_i(r_i1,...,r_iN(i) : i=1..M}. The the result is a transformer 
-	       
-	       F(r_11,...,r_iN(1),...,r_M1,...,r_MN(M)) = 
-	           T_1(r_11,...,r_iN(1)) U ... U T_M(r_M1,...,r_MN(M))
-       */
-
-      Transformer Fuse(const std::vector<Transformer *> &trs);
-
-      /** Fuse edges so that each node is the output of at most one edge. This
-	  transformation is solution-preserving, but changes the numbering of edges in
-	  counterexamples.
-      */
-      void FuseEdges();
-
-      void RemoveDeadNodes();
-
-      Term SubstParams(const std::vector<Term> &from,
-		       const std::vector<Term> &to, const Term &t);
-
-      Term SubstParamsNoCapture(const std::vector<Term> &from,
-				const std::vector<Term> &to, const Term &t);
-
-      Term Localize(Edge *e, const Term &t);
-
-      void EvalNodeAsConstraint(Node *p, Transformer &res);
-
-      TermTree *GetGoalTree(Node *root);
-
-      int EvalTruth(hash_map<ast,int> &memo, Edge *e, const Term &f);
-
-      void GetLabels(Edge *e, std::vector<symbol> &labels);
-
-      //      int GetLabelsRec(hash_map<ast,int> *memo, const Term &f, std::vector<symbol> &labels, bool labpos);
-
-      /** Compute and save the proof core for future calls to
-	  EdgeUsedInProof.  You only need to call this if you will pop
-	  the solver before calling EdgeUsedInProof.
-       */
-      void ComputeProofCore();
-
-      int CumulativeDecisions();
-
-      solver &slvr(){
-	return *ls->slvr;
-      }
-
-    protected:
-      
-      void ClearProofCore(){
-	if(proof_core)
-	  delete proof_core;
-	proof_core = 0;
-      }
-
-      Term SuffixVariable(const Term &t, int n);
-      
-      Term HideVariable(const Term &t, int n);
-
-      void RedVars(Node *node, Term &b, std::vector<Term> &v);
-
-      Term RedDualRela(Edge *e, std::vector<Term> &args, int idx);
-
-      Term LocalizeRec(Edge *e,  hash_map<ast,Term> &memo, const Term &t);
-
-      void SetEdgeMaps(Edge *e);
-
-      Term ReducedDualEdge(Edge *e);
-
-      TermTree *ToTermTree(Node *root, Node *skip_descendant = 0);
-
-      TermTree *ToGoalTree(Node *root);
-
-      void CollapseTermTreeRec(TermTree *root, TermTree *node);
-
-      TermTree *CollapseTermTree(TermTree *node);
-
-      void DecodeTree(Node *root, TermTree *interp, int persist);
-
-      Term GetUpperBound(Node *n);
-
-      TermTree *AddUpperBound(Node *root, TermTree *t);
-
-#if 0
-      void WriteInterps(System.IO.StreamWriter f, TermTree t);
-#endif    
-
-      void WriteEdgeVars(Edge *e,  hash_map<ast,int> &memo, const Term &t, std::ostream &s);
-
-      void WriteEdgeAssignment(std::ostream &s, Edge *e);
-
-    
-      // Scan the clause body for occurrences of the predicate unknowns
-  
-      Term ScanBody(hash_map<ast,Term> &memo, 
-		        const Term &t,
-		        hash_map<func_decl,Node *> &pmap,
-		        std::vector<func_decl> &res,
-                        std::vector<Node *> &nodes);
-
-      Term RemoveLabelsRec(hash_map<ast,Term> &memo, const Term &t, std::vector<label_struct> &lbls);
-
-      Term RemoveLabels(const Term &t, std::vector<label_struct > &lbls);
-
-      Term GetAnnotation(Node *n);
-
-
-      Term GetUnderapprox(Node *n);
-
-      Term UnderapproxFlag(Node *n);
-
-      hash_map<ast,Node *> underapprox_flag_rev;
-
-      Node *UnderapproxFlagRev(const Term &flag);
-
-     Term ProjectFormula(std::vector<Term> &keep_vec, const Term &f);
-
-      int SubtermTruth(hash_map<ast,int> &memo, const Term &);
-
-      void ImplicantRed(hash_map<ast,int> &memo, const Term &f, std::vector<Term> &lits,
-			hash_set<ast> *done, bool truth, hash_set<ast> &dont_cares);
-
-      void Implicant(hash_map<ast,int> &memo, const Term &f, std::vector<Term> &lits, hash_set<ast> &dont_cares);
-
-      Term UnderapproxFormula(const Term &f, hash_set<ast> &dont_cares);
-
-      void ImplicantFullRed(hash_map<ast,int> &memo, const Term &f, std::vector<Term> &lits,
-			    hash_set<ast> &done, hash_set<ast> &dont_cares, bool extensional = true);
-
-    public:
-      Term UnderapproxFullFormula(const Term &f, bool extensional = true);
-
-    protected:
-      Term ToRuleRec(Edge *e,  hash_map<ast,Term> &memo, const Term &t, std::vector<expr> &quants);
-
-      hash_map<ast,Term> resolve_ite_memo;
-
-      Term ResolveIte(hash_map<ast,int> &memo, const Term &t, std::vector<Term> &lits,
-			          hash_set<ast> *done, hash_set<ast> &dont_cares);
-
-      struct ArrayValue {
-	bool defined;
-	std::map<ast,ast> entries;
-	expr def_val;
-      };
-
-      void EvalArrayTerm(const Term &t, ArrayValue &res);
-
-      Term EvalArrayEquality(const Term &f);
-
-      Term ModelValueAsConstraint(const Term &t);
-
-      void GetLabelsRec(hash_map<ast,int> &memo, const Term &f, std::vector<symbol> &labels,
-			hash_set<ast> *done, bool truth);
-
-      Term SubstBoundRec(hash_map<int,hash_map<ast,Term> > &memo, hash_map<int,Term> &subst, int level, const Term &t);
-
-      Term SubstBound(hash_map<int,Term> &subst, const Term &t);
-
-      void ConstrainEdgeLocalized(Edge *e, const Term &t);
-
-      void GreedyReduce(solver &s, std::vector<expr> &conjuncts);
-      
-      void NegateLits(std::vector<expr> &lits);
-
-      expr SimplifyOr(std::vector<expr> &lits);
-
-      expr SimplifyAnd(std::vector<expr> &lits);
-
-      void SetAnnotation(Node *root, const expr &t);
-
-      void AddEdgeToSolver(Edge *edge);
-
-      void AddEdgeToSolver(implicant_solver &aux_solver, Edge *edge);
-
-      void AddToProofCore(hash_set<ast> &core);
-
-      void GetGroundLitsUnderQuants(hash_set<ast> *memo, const Term &f, std::vector<Term> &res, int under);
-
-      Term StrengthenFormulaByCaseSplitting(const Term &f, std::vector<expr> &case_lits);
-    
-      expr NegateLit(const expr &f);
-
-      expr GetEdgeFormula(Edge *e, int persist, bool with_children, bool underapprox);
-
-      bool IsVar(const expr &t);
-
-      void GetVarsRec(hash_set<ast> &memo, const expr &cnst, std::vector<expr> &vars);
-
-      expr UnhoistPullRec(hash_map<ast,expr> & memo, const expr &w, hash_map<ast,expr> & init_defs, hash_map<ast,expr> & const_params, hash_map<ast,expr> &const_params_inv, std::vector<expr> &new_params);
-
-      void AddParamsToTransformer(Transformer &trans, const std::vector<expr> &params);
- 
-      expr AddParamsToApp(const expr &app, const func_decl &new_decl, const std::vector<expr> &params);
-
-      expr GetRelRec(hash_set<ast> &memo, const expr &t, const func_decl &rel);
-
-      expr GetRel(Edge *edge, int child_idx);
-
-      void GetDefs(const expr &cnst, hash_map<ast,expr> &defs);
-
-      void GetDefsRec(const expr &cnst, hash_map<ast,expr> &defs);
-
-      void AddParamsToNode(Node *node, const std::vector<expr> &params);
-
-      void UnhoistLoop(Edge *loop_edge, Edge *init_edge);
-
-      void Unhoist();
-      
-      Term ElimIteRec(hash_map<ast,expr> &memo, const Term &t, std::vector<expr> &cnsts);
-
-      Term ElimIte(const Term &t);
-
-      void MarkLiveNodes(hash_map<Node *,std::vector<Edge *> > &outgoing, hash_set<Node *> &live_nodes, Node *node);
-
-      virtual void slvr_add(const expr &e);
-      
-      virtual void slvr_pop(int i);
-
-      virtual void slvr_push();
-      
-      virtual check_result slvr_check(unsigned n = 0, expr * const assumptions = 0, unsigned *core_size = 0, expr *core = 0);
-
-      virtual lbool ls_interpolate_tree(TermTree *assumptions,
-					TermTree *&interpolants,
-					model &_model,
-					TermTree *goals = 0,
-					bool weak = false);
-
-      virtual bool proof_core_contains(const expr &e);
-
-    };
-    
-
-  /** RPFP solver base class. */
-
-    class Solver {
-      
-    public:
-      
-      class Counterexample {
-      private:
-	RPFP *tree;
-	RPFP::Node *root;
-      public:
-	Counterexample(){
-	  tree = 0;
-	  root = 0;
-	}
-	Counterexample(RPFP *_tree, RPFP::Node *_root){
-	  tree = _tree;
-	  root = _root;
-	}
-	~Counterexample(){
-	  if(tree) delete tree;
-	}
-	void swap(Counterexample &other){
-	  std::swap(tree,other.tree);
-	  std::swap(root,other.root);
-	}
-	void set(RPFP *_tree, RPFP::Node *_root){
-	  if(tree) delete tree;
-	  tree = _tree;
-	  root = _root;
-	}
-	void clear(){
-	  if(tree) delete tree;
-	  tree = 0;
-	}
-	RPFP *get_tree() const {return tree;}
-	RPFP::Node *get_root() const {return root;}
-      private:
-	Counterexample &operator=(const Counterexample &);
-	Counterexample(const Counterexample &);
-      };
-      
-      /** Solve the problem. You can optionally give an old
-	  counterexample to use as a guide. This is chiefly useful for
-	  abstraction refinement metholdologies, and is only used as a
-	  heuristic. */
-      
-      virtual bool Solve() = 0;
-      
-      virtual Counterexample &GetCounterexample() = 0;
-      
-      virtual bool SetOption(const std::string &option, const std::string &value) = 0;
-      
-      /** Learn heuristic information from another solver. This
-	  is chiefly useful for abstraction refinement, when we want to
-	  solve a series of similar problems. */
-
-      virtual void LearnFrom(Solver *old_solver) = 0;
-
-      virtual ~Solver(){}
-
-      static Solver *Create(const std::string &solver_class, RPFP *rpfp);
-
-      /** This can be called asynchrnously to cause Solve to throw a
-	  Canceled exception at some time in the future.
-       */
-      virtual void Cancel() = 0;
-
-      /** Object thrown on cancellation */
-      struct Canceled {};
-      
-      /** Object thrown on incompleteness */
-      struct Incompleteness {};
-    };
-}
-
-
-// Allow to hash on nodes and edges in deterministic way
-
-namespace hash_space {
-  template <>
-    class hash<Duality::RPFP::Node *> {
-  public:
-    size_t operator()(const Duality::RPFP::Node *p) const {
-      return p->number;
-    }
-  };
-}
-
-namespace hash_space {
-  template <>
-    class hash<Duality::RPFP::Edge *> {
-  public:
-    size_t operator()(const Duality::RPFP::Edge *p) const {
-      return p->number;
-    }
-  };
-}
-
-// allow to walk sets of nodes without address dependency
-
-namespace std {
-  template <>
-    class less<Duality::RPFP::Node *> {
-  public:
-    bool operator()(Duality::RPFP::Node * const &s, Duality::RPFP::Node * const &t) const {
-      return s->number < t->number; // s.raw()->get_id() < t.raw()->get_id();
-    }
-  };
-}
-
-// #define LIMIT_STACK_WEIGHT 5
-
-
-namespace Duality {
-    /** Caching version of RPFP. Instead of asserting constraints, returns assumption literals */
-
-    class RPFP_caching : public RPFP {
-  public:
-
-      /** appends assumption literals for edge to lits. if with_children is true,
-	  includes that annotation of the edge's children. 
-       */ 
-      void AssertEdgeCache(Edge *e, std::vector<Term> &lits, bool with_children = false);
-      
-      /** appends assumption literals for node to lits */
-      void AssertNodeCache(Node *, std::vector<Term> lits);
-
-      /** check assumption lits, and return core */
-      check_result CheckCore(const std::vector<Term> &assumps, std::vector<Term> &core);
-      
-      /** Clone another RPFP into this one, keeping a map */
-      void Clone(RPFP *other);
-
-      /** Get the clone of a node */
-      Node *GetNodeClone(Node *other_node);
-
-      /** Get the clone of an edge */
-      Edge *GetEdgeClone(Edge *other_edge);
-
-      /** Try to strengthen the parent of an edge */
-      void GeneralizeCache(Edge *edge);
-
-      /** Try to propagate some facts from children to parents of edge.
-	  Return true if success. */
-      bool PropagateCache(Edge *edge);
-
-      /** Construct a caching RPFP using a LogicSolver */
-      RPFP_caching(LogicSolver *_ls) : RPFP(_ls) {}
-
-      /** Constraint an edge by its child's annotation. Return
-	  assumption lits. */
-      void ConstrainParentCache(Edge *parent, Node *child, std::vector<Term> &lits);
-
-#ifdef LIMIT_STACK_WEIGHT
-      virtual void AssertEdge(Edge *e, int persist = 0, bool with_children = false, bool underapprox = false);
-#endif
-
-      virtual ~RPFP_caching(){}
-
-  protected:
-      hash_map<ast,expr> AssumptionLits;
-      hash_map<Node *, Node *> NodeCloneMap;
-      hash_map<Edge *, Edge *> EdgeCloneMap;
-      std::vector<expr> alit_stack;
-      std::vector<unsigned> alit_stack_sizes;
-
-      // to let us use one solver per edge
-      struct edge_solver {
-	hash_map<ast,expr> AssumptionLits;
-	uptr<solver> slvr;
-      };
-      hash_map<Edge *, edge_solver > edge_solvers;
-      
-#ifdef LIMIT_STACK_WEIGHT
-      struct weight_counter {
-	int val;
-	weight_counter(){val = 0;}
-	void swap(weight_counter &other){
-	  std::swap(val,other.val);
-	}
-      };
-      
-      struct big_stack_entry {
-	weight_counter weight_added;
-	std::vector<expr> new_alits;
-	std::vector<expr> alit_stack;
-	std::vector<unsigned> alit_stack_sizes;
-      };
-
-      std::vector<expr> new_alits;
-      weight_counter weight_added;
-      std::vector<big_stack_entry> big_stack;
-#endif
-
-
-
-      void GetAssumptionLits(const expr &fmla, std::vector<expr> &lits, hash_map<ast,expr> *opt_map = 0);
-
-      void GreedyReduceCache(std::vector<expr> &assumps, std::vector<expr> &core);
-
-      void FilterCore(std::vector<expr> &core, std::vector<expr> &full_core);
-      void ConstrainEdgeLocalizedCache(Edge *e, const Term &tl, std::vector<expr> &lits);
-
-      virtual void slvr_add(const expr &e);
-      
-      virtual void slvr_pop(int i);
-
-      virtual void slvr_push();
-      
-      virtual check_result slvr_check(unsigned n = 0, expr * const assumptions = 0, unsigned *core_size = 0, expr *core = 0);
-
-      virtual lbool ls_interpolate_tree(TermTree *assumptions,
-					TermTree *&interpolants,
-					model &_model,
-					TermTree *goals = 0,
-					bool weak = false);
-
-      virtual bool proof_core_contains(const expr &e);
-
-      void GetTermTreeAssertionLiterals(TermTree *assumptions);
-
-      void GetTermTreeAssertionLiteralsRec(TermTree *assumptions);
-
-      edge_solver &SolverForEdge(Edge *edge, bool models, bool axioms);
-
-  public:
-      struct scoped_solver_for_edge {
-	solver *orig_slvr;
-	RPFP_caching *rpfp;
-	edge_solver *es;
-	scoped_solver_for_edge(RPFP_caching *_rpfp, Edge *edge, bool models = false, bool axioms = false){
-	  rpfp = _rpfp;
-	  orig_slvr = rpfp->ls->slvr;
-	  es = &(rpfp->SolverForEdge(edge,models,axioms)); 
-	  rpfp->ls->slvr = es->slvr.get();
-	  rpfp->AssumptionLits.swap(es->AssumptionLits);
-	}
-	~scoped_solver_for_edge(){
-	  rpfp->ls->slvr = orig_slvr;
-	  rpfp->AssumptionLits.swap(es->AssumptionLits);
-	}
-      };
-
-    };
-
-}
->>>>>>> fceaf97c
+}