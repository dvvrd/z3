--- conflicted
+++ resolved
@@ -205,10 +205,6 @@
                 for (unsigned i = 0; i < rules.size(); ++i) {
                     app* head = rules[i]->get_head();
                     expr_ref_vector conj(m);
-<<<<<<< HEAD
-                    unsigned n = head->get_num_args()-1;
-=======
->>>>>>> 88bd01bc
                     for (unsigned j = 0; j < head->get_num_args(); ++j) {
                         expr* arg = head->get_arg(j);
                         if (!is_var(arg)) {
