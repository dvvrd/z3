/*++
Copyright (c) 2011 Microsoft Corporation

Module Name:

    scoped_ptr_vector.h

Abstract:

    Basic template of scoped ptrs.
    TODO: improve

Author:

    Leonardo (leonardo) 2011-12-29

Notes:

--*/
#ifndef SCOPED_PTR_VECTOR_H_
#define SCOPED_PTR_VECTOR_H_

#include "util/vector.h"
#include "util/util.h"

template<typename T>
class scoped_ptr_vector {
    ptr_vector<T> m_vector;
public:
    ~scoped_ptr_vector() { reset(); }
    void reset() { std::for_each(m_vector.begin(), m_vector.end(), delete_proc<T>()); m_vector.reset(); }
    void push_back(T * ptr) { m_vector.push_back(ptr); }
<<<<<<< HEAD
    void pop_back() { SASSERT(!empty()); set(size()-1, nullptr); m_vector.pop_back(); }
=======
    void pop_back() { SASSERT(!empty()); set(size()-1, 0); m_vector.pop_back(); }
    T * back() const { return m_vector.back(); }
>>>>>>> cfcff787
    T * operator[](unsigned idx) const { return m_vector[idx]; }
    void set(unsigned idx, T * ptr) { 
        if (m_vector[idx] == ptr) 
            return; 
        dealloc(m_vector[idx]); 
        m_vector[idx] = ptr; 
    }
    unsigned size() const { return m_vector.size(); }
    bool empty() const { return m_vector.empty(); }
    void resize(unsigned sz) { 
        if (sz < m_vector.size()) {
            for (unsigned i = m_vector.size(); i-- > sz; )
                dealloc(m_vector[i]);
            m_vector.shrink(sz); 
        }
        else {
            for (unsigned i = m_vector.size(); i < sz; i++)
                push_back(nullptr);
        }
    }
    //!< swap last element with given pointer
    void swap_back(scoped_ptr<T> & ptr) {
        SASSERT(!empty());
        T * tmp = ptr.detach();
        ptr = m_vector.back();
        m_vector[m_vector.size()-1] = tmp;
    }
};

#endif<|MERGE_RESOLUTION|>--- conflicted
+++ resolved
@@ -30,12 +30,8 @@
     ~scoped_ptr_vector() { reset(); }
     void reset() { std::for_each(m_vector.begin(), m_vector.end(), delete_proc<T>()); m_vector.reset(); }
     void push_back(T * ptr) { m_vector.push_back(ptr); }
-<<<<<<< HEAD
     void pop_back() { SASSERT(!empty()); set(size()-1, nullptr); m_vector.pop_back(); }
-=======
-    void pop_back() { SASSERT(!empty()); set(size()-1, 0); m_vector.pop_back(); }
     T * back() const { return m_vector.back(); }
->>>>>>> cfcff787
     T * operator[](unsigned idx) const { return m_vector[idx]; }
     void set(unsigned idx, T * ptr) { 
         if (m_vector[idx] == ptr) 
