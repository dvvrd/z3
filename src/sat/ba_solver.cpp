/*++
Copyright (c) 2017 Microsoft Corporation

Module Name:

    ba_solver.cpp

Abstract:

    Extension for cardinality and xr reasoning.

Author:

    Nikolaj Bjorner (nbjorner) 2017-01-30

Revision History:

--*/

#include <cmath>
#include "sat/ba_solver.h"
#include "sat/sat_types.h"
#include "util/mpz.h"
#include "sat/sat_simplifier_params.hpp"


namespace sat {

    static unsigned _bad_id = 11111111; // 2759; //
#define BADLOG(_cmd_) if (p.id() == _bad_id) { _cmd_; }

    ba_solver::card& ba_solver::constraint::to_card() {
        SASSERT(is_card());
        return static_cast<card&>(*this);
    }

    ba_solver::card const& ba_solver::constraint::to_card() const{
        SASSERT(is_card());
        return static_cast<card const&>(*this);
    }

    ba_solver::pb& ba_solver::constraint::to_pb() {
        SASSERT(is_pb());
        return static_cast<pb&>(*this);
    }

    ba_solver::pb const& ba_solver::constraint::to_pb() const{
        SASSERT(is_pb());
        return static_cast<pb const&>(*this);
    }

    ba_solver::xr& ba_solver::constraint::to_xr() {
        SASSERT(is_xr());
        return static_cast<xr&>(*this);
    }

    ba_solver::xr const& ba_solver::constraint::to_xr() const{
        SASSERT(is_xr());
        return static_cast<xr const&>(*this);
    }

    std::ostream& operator<<(std::ostream& out, ba_solver::constraint const& cnstr) {
        if (cnstr.lit() != null_literal) out << cnstr.lit() << " == ";
        switch (cnstr.tag()) {
        case ba_solver::card_t: {
            ba_solver::card const& c = cnstr.to_card();
            for (literal l : c) {
                out << l << " ";
            }
            out << " >= " << c.k();
            break;
        }
        case ba_solver::pb_t: {
            ba_solver::pb const& p = cnstr.to_pb();
            for (ba_solver::wliteral wl : p) {
                if (wl.first != 1) out << wl.first << " * ";
                out << wl.second << " ";
            }
            out << " >= " << p.k();
            break;
        }
        case ba_solver::xr_t: {
            ba_solver::xr const& x = cnstr.to_xr();
            for (unsigned i = 0; i < x.size(); ++i) {
                out << x[i] << " ";
                if (i + 1 < x.size()) out << "x ";
            }            
            break;
        }
        default:
            UNREACHABLE();
        }
        return out;
    }


    // -----------------------
    // pb_base

    bool ba_solver::pb_base::well_formed() const {
        uint_set vars;        
        if (lit() != null_literal) vars.insert(lit().var());
        for (unsigned i = 0; i < size(); ++i) {
            bool_var v = get_lit(i).var();
            if (vars.contains(v)) return false;
            if (get_coeff(i) > k()) return false;
            vars.insert(v);
        }
        return true;
    }

    // ----------------------
    // card

    ba_solver::card::card(unsigned id, literal lit, literal_vector const& lits, unsigned k):
        pb_base(card_t, id, lit, lits.size(), get_obj_size(lits.size()), k) {        
        for (unsigned i = 0; i < size(); ++i) {
            m_lits[i] = lits[i];
        }
    }

    void ba_solver::card::negate() {
        m_lit.neg();
        for (unsigned i = 0; i < m_size; ++i) {
            m_lits[i].neg();
        }
        m_k = m_size - m_k + 1;
        SASSERT(m_size >= m_k && m_k > 0);
    }

    bool ba_solver::card::is_watching(literal l) const {
        unsigned sz = std::min(k() + 1, size());
        for (unsigned i = 0; i < sz; ++i) {
            if ((*this)[i] == l) return true;
        }
        return false;
    }

    // -----------------------------------
    // pb

    ba_solver::pb::pb(unsigned id, literal lit, svector<ba_solver::wliteral> const& wlits, unsigned k):
        pb_base(pb_t, id, lit, wlits.size(), get_obj_size(wlits.size()), k),
        m_slack(0),
        m_num_watch(0),
        m_max_sum(0) {
        for (unsigned i = 0; i < size(); ++i) {
            m_wlits[i] = wlits[i];
        }
        update_max_sum();
    }

    void ba_solver::pb::update_max_sum() {
        m_max_sum = 0;
        for (unsigned i = 0; i < size(); ++i) {
            m_wlits[i].first = std::min(k(), m_wlits[i].first);
            if (m_max_sum + m_wlits[i].first < m_max_sum) {
                throw default_exception("addition of pb coefficients overflows");
            }
            m_max_sum += m_wlits[i].first;
        }
    }

    void ba_solver::pb::negate() {
        m_lit.neg();
        unsigned w = 0;
        for (unsigned i = 0; i < m_size; ++i) {
            m_wlits[i].second.neg();
            VERIFY(w + m_wlits[i].first >= w);
            w += m_wlits[i].first;
        }        
        m_k = w - m_k + 1;
        VERIFY(w >= m_k && m_k > 0);
    }

    bool ba_solver::pb::is_watching(literal l) const {
        for (unsigned i = 0; i < m_num_watch; ++i) {
            if ((*this)[i].second == l) return true;
        }
        return false;
    }


    bool ba_solver::pb::is_cardinality() const {
        if (size() == 0) return false;
        unsigned w = (*this)[0].first;
        for (wliteral wl : *this) if (w != wl.first) return false;
        return true;
    }


    // -----------------------------------
    // xr
    
    ba_solver::xr::xr(unsigned id, literal_vector const& lits):
    constraint(xr_t, id, null_literal, lits.size(), get_obj_size(lits.size())) {
        for (unsigned i = 0; i < size(); ++i) {
            m_lits[i] = lits[i];
        }
    }

    bool ba_solver::xr::is_watching(literal l) const {
        return 
            l == (*this)[0] || l == (*this)[1] ||
            ~l == (*this)[0] || ~l == (*this)[1];            
    }

    bool ba_solver::xr::well_formed() const {
        uint_set vars;        
        if (lit() != null_literal) vars.insert(lit().var());
        for (literal l : *this) {
            bool_var v = l.var();
            if (vars.contains(v)) return false;
            vars.insert(v);            
        }
        return true;
    }

    // ----------------------------            
    // card

    bool ba_solver::init_watch(card& c) {
        literal root = c.lit();
        if (root != null_literal && value(root) == l_false) {
            clear_watch(c);
            c.negate();
            root.neg();
        }
        if (root != null_literal) {
            if (!is_watched(root, c)) watch_literal(root, c);
            if (!c.is_pure() && !is_watched(~root, c)) watch_literal(~root, c);
        }
        TRACE("ba", display(tout << "init watch: ", c, true););
        SASSERT(root == null_literal || value(root) == l_true);
        unsigned j = 0, sz = c.size(), bound = c.k();
        // put the non-false literals into the head.

        if (bound == sz) {
            for (literal l : c) assign(c, l);
            return false;
        }

        for (unsigned i = 0; i < sz; ++i) {
            if (value(c[i]) != l_false) {
                if (j != i) {
                    if (c.is_watched() && j <= bound && i > bound) {
                        unwatch_literal(c[j], c);
                        watch_literal(c[i], c);
                    }
                    c.swap(i, j);
                }
                ++j;
            }
        }
        DEBUG_CODE(
            bool is_false = false;
            for (literal l : c) {
                SASSERT(!is_false || value(l) == l_false);
                is_false = value(l) == l_false;
            });

        // j is the number of non-false, sz - j the number of false.

        if (j < bound) {
            if (c.is_watched()) clear_watch(c);
            SASSERT(0 < bound && bound < sz);
            literal alit = c[j];
            
            //
            // we need the assignment level of the asserting literal to be maximal.
            // such that conflict resolution can use the asserting literal as a starting
            // point.
            //

            for (unsigned i = bound; i < sz; ++i) {                
                if (lvl(alit) < lvl(c[i])) {
                    c.swap(i, j);
                    alit = c[j];
                }
            }
            set_conflict(c, alit);
            return false;
        }
        else if (j == bound) {
            for (unsigned i = 0; i < bound; ++i) {
                assign(c, c[i]);                
            }
            return false;
        }
        else {
            if (c.is_watched()) return true;
            clear_watch(c);
            for (unsigned i = 0; i <= bound; ++i) {
                watch_literal(c[i], c);
            }
            c.set_watch();
            return true;
        }
    }

    void ba_solver::clear_watch(card& c) {
        if (c.is_clear()) return;
        c.clear_watch();
        unsigned sz = std::min(c.k() + 1, c.size());
        for (unsigned i = 0; i < sz; ++i) {
            unwatch_literal(c[i], c);            
        }
    }

    // -----------------------
    // constraint

    void ba_solver::set_conflict(constraint& c, literal lit) {
        m_stats.m_num_conflicts++;
        TRACE("ba", display(tout, c, true); );
        if (!validate_conflict(c)) {
            display(std::cout, c, true);
            UNREACHABLE();
        }
        SASSERT(validate_conflict(c));
        if (c.is_xr() && value(lit) == l_true) lit.neg();
        SASSERT(value(lit) == l_false);
        set_conflict(justification::mk_ext_justification(c.index()), ~lit);
        SASSERT(inconsistent());
    }

    void ba_solver::assign(constraint& c, literal lit) {
        if (inconsistent()) return;
        switch (value(lit)) {
        case l_true: 
            break;
        case l_false: 
            set_conflict(c, lit); 
            break;
        default:
            m_stats.m_num_propagations++;
            m_num_propagations_since_pop++;
            //TRACE("ba", tout << "#prop: " << m_stats.m_num_propagations << " - " << c.lit() << " => " << lit << "\n";);
            SASSERT(validate_unit_propagation(c, lit));
            if (get_config().m_drat) {
                svector<drat::premise> ps;
                literal_vector lits;
                get_antecedents(lit, c, lits);
                lits.push_back(lit);
                ps.push_back(drat::premise(drat::s_ext(), c.lit())); // null_literal case.
                drat_add(lits, ps);
            }
            assign(lit, justification::mk_ext_justification(c.index()));
            break;
        }
    }

    // -------------------
    // pb_base

    void ba_solver::simplify(pb_base& p) {
        SASSERT(s().at_base_lvl());
        if (p.lit() != null_literal && value(p.lit()) == l_false) {
            TRACE("ba", tout << "pb: flip sign " << p << "\n";);
            IF_VERBOSE(0, verbose_stream() << "sign is flipped " << p << "\n";);
            return;
        }
        bool nullify = p.lit() != null_literal && value(p.lit()) == l_true;
        if (nullify) {
            IF_VERBOSE(100, display(verbose_stream() << "nullify tracking literal\n", p, true););
            SASSERT(lvl(p.lit()) == 0);
            nullify_tracking_literal(p);
            init_watch(p);
        }

        SASSERT(p.lit() == null_literal || value(p.lit()) != l_false);

        unsigned true_val = 0, slack = 0, num_false = 0;
        for (unsigned i = 0; i < p.size(); ++i) {
            literal l = p.get_lit(i);
            if (s().was_eliminated(l.var())) {
                SASSERT(p.learned());
                remove_constraint(p, "contains eliminated");
                return;
            }
            switch (value(l)) {
            case l_true: true_val += p.get_coeff(i); break;
            case l_false: ++num_false; break;
            default: slack += p.get_coeff(i); break;
            }
        }
        if (p.k() == 1 && p.lit() == null_literal) {
            literal_vector lits(p.literals());
            s().mk_clause(lits.size(), lits.c_ptr(), p.learned());
            IF_VERBOSE(100, display(verbose_stream() << "add clause: " << lits << "\n", p, true););
            remove_constraint(p, "implies clause");
        }
        else if (true_val == 0 && num_false == 0) {
            if (p.lit() == null_literal || value(p.lit()) == l_true) {
                init_watch(p);
            }
        }
        else if (true_val >= p.k()) {
            if (p.lit() != null_literal) {
                IF_VERBOSE(100, display(verbose_stream() << "assign true literal ", p, true););
                s().assign(p.lit(), justification());
            }        
            remove_constraint(p, "is true");
        }
        else if (slack + true_val < p.k()) {
            if (p.lit() != null_literal) {
                IF_VERBOSE(100, display(verbose_stream() << "assign false literal ", p, true););
                s().assign(~p.lit(), justification());
            }
            else {
                IF_VERBOSE(0, verbose_stream() << "unsat during simplification\n";);
                s().set_conflict(justification());
            }
            remove_constraint(p, "is false");
        }
        else if (slack + true_val == p.k()) {
            literal_vector lits(p.literals());    
            assert_unconstrained(p.lit(), lits);
            remove_constraint(p, "is tight");
        }
        else {
            
            unsigned sz = p.size();
            clear_watch(p);
            unsigned j = 0;
            for (unsigned i = 0; i < sz; ++i) {
                literal l = p.get_lit(i);
                if (value(l) == l_undef) {
                    if (i != j) p.swap(i, j);
                    ++j;
                }
            }
            sz = j;
            // _bad_id = p.id();
            BADLOG(display(verbose_stream() << "simplify ", p, true));

            unsigned k = p.k() - true_val;

            if (k == 1 && p.lit() == null_literal) {
                literal_vector lits(sz, p.literals().c_ptr());
                s().mk_clause(sz, lits.c_ptr(), p.learned());
                remove_constraint(p, "is clause");
                return;
            }
            p.set_size(sz);
            p.set_k(k);
            if (p.lit() == null_literal || value(p.lit()) == l_true) {
                init_watch(p);
            }
            else {
                SASSERT(value(p.lit()) == l_undef);
            }
            BADLOG(display(verbose_stream() << "simplified ", p, true); verbose_stream() << "\n");
            // display(verbose_stream(), c, true);
            _bad_id = 11111111;
            SASSERT(p.well_formed());
            m_simplify_change = true;
        }
    }

    /*
      \brief split PB constraint into two because root is reused in arguments.
    
      x <=> a*x + B*y >= k
     
      x => a*x + By >= k
      ~x => a*x + By < k
     
      k*~x + a*x + By >= k
      (B+a-k + 1)*x + a*~x + B*~y >= B + a - k + 1

      (k - a) * ~x + By >= k - a
      k' * x + B'y >= k'
       
    */
    
    void ba_solver::split_root(pb_base& p) {
        SASSERT(p.lit() != null_literal);
        SASSERT(!p.learned());
        m_weights.resize(2*s().num_vars(), 0);
        unsigned k = p.k();
        unsigned w, w1, w2;
        literal root = p.lit();
        m_weights[(~root).index()] = k;
        for (unsigned i = 0; i < p.size(); ++i) {
            m_weights[p.get_lit(i).index()] += p.get_coeff(i);
        }
        literal_vector lits(p.literals());
        lits.push_back(~root);

        for (literal l : lits) {
            w1 = m_weights[l.index()];
            w2 = m_weights[(~l).index()];
            if (w1 >= w2) {
                if (w2 >= k) {
                    for (literal l2 : lits) m_weights[l2.index()] = 0;
                    // constraint is true
                    return;
                }
                k -= w2;
                m_weights[(~l).index()] = 0;
                m_weights[l.index()] = w1 - w2;
            }
        }
        SASSERT(k > 0);

        // ~root * (k - a) + p >= k - a

        m_wlits.reset();
        for (literal l : lits) {
            w = m_weights[l.index()];
            if (w != 0) {
                m_wlits.push_back(wliteral(w, l));
            } 
            m_weights[l.index()] = 0;
        }
        
        add_pb_ge(null_literal, m_wlits, k, false);        
    }


    // -------------------
    // pb


    // watch a prefix of literals, such that the slack of these is >= k
    bool ba_solver::init_watch(pb& p) {
        clear_watch(p);        
        if (p.lit() != null_literal && value(p.lit()) == l_false) {
            p.negate();           
        }
        
        VERIFY(p.lit() == null_literal || value(p.lit()) == l_true);
        unsigned sz = p.size(), bound = p.k();
     
        // put the non-false literals into the head.
        unsigned slack = 0, slack1 = 0, num_watch = 0, j = 0;
        for (unsigned i = 0; i < sz; ++i) {
            if (value(p[i].second) != l_false) {
                if (j != i) {
                    p.swap(i, j);
                }
                if (slack <= bound) {
                    slack += p[j].first;
                    ++num_watch;
                }
                else {
                    slack1 += p[j].first;
                }
                ++j;
            }
        }
        BADLOG(verbose_stream() << "watch " << num_watch << " out of " << sz << "\n");

        DEBUG_CODE(
            bool is_false = false;
            for (unsigned k = 0; k < sz; ++k) {
                SASSERT(!is_false || value(p[k].second) == l_false);
                SASSERT((k < j) == (value(p[k].second) != l_false));
                is_false = value(p[k].second) == l_false;
            });

        if (slack < bound) {
            literal lit = p[j].second;
            VERIFY(value(lit) == l_false);
            for (unsigned i = j + 1; i < sz; ++i) {
                if (lvl(lit) < lvl(p[i].second)) {
                    lit = p[i].second;
                }
            }
            set_conflict(p, lit);
            return false;
        }
        else {            
            for (unsigned i = 0; i < num_watch; ++i) {
                watch_literal(p[i], p);
            }
            p.set_slack(slack);
            p.set_num_watch(num_watch);

            SASSERT(validate_watch(p, null_literal));

            TRACE("ba", display(tout << "init watch: ", p, true););

            // slack is tight:
            if (slack + slack1 == bound) {
                SASSERT(slack1 == 0);
                SASSERT(j == num_watch);                
                for (unsigned i = 0; i < j; ++i) {
                    assign(p, p[i].second);
                }
            }
            return true;
        }
    }

    /*
      Chai Kuhlmann:
      Lw - set of watched literals
      Lu - set of unwatched literals that are not false
      
      Lw = Lw \ { alit }
      Sw -= value
      a_max = max { a | l in Lw u Lu, l = undef }
      while (Sw < k + a_max & Lu != 0) {
        a_s = max { a | l in Lu }
        Sw += a_s
        Lw = Lw u {l_s}
        Lu = Lu \ {l_s}
      }
      if (Sw < k) return conflict
      for (li in Lw | Sw < k + ai) 
         assign li
      return no-conflict

     a_max index: index of non-false literal with maximal weight.
    */

    void ba_solver::add_index(pb& p, unsigned index, literal lit) {
        if (value(lit) == l_undef) {
            m_pb_undef.push_back(index);
            if (p[index].first > m_a_max) {
                m_a_max = p[index].first;
            }
        }
    }    
    
    /*
      \brief propagate assignment to alit in constraint p.
      
      TBD: 
      - consider reordering literals in watch list so that the search for watched literal takes average shorter time.
      - combine with caching literals that are assigned to 'true' to a cold store where they are not being revisited.
        Since 'true' literals may be unassigned (unless they are assigned at level 0) the cache has to be backtrack
        friendly (and the overhead of backtracking has to be taken into account).
     */
    lbool ba_solver::add_assign(pb& p, literal alit) {
        BADLOG(display(verbose_stream() << "assign: " << alit << " watch: " << p.num_watch() << " size: " << p.size(), p, true));
        TRACE("ba", display(tout << "assign: " << alit << "\n", p, true););
        SASSERT(!inconsistent());
        unsigned sz = p.size();
        unsigned bound = p.k();
        unsigned num_watch = p.num_watch();
        unsigned slack = p.slack();
        SASSERT(value(alit) == l_false);
        SASSERT(p.lit() == null_literal || value(p.lit()) == l_true);
        SASSERT(num_watch <= sz);
        SASSERT(num_watch > 0);
        unsigned index = 0;
        m_a_max = 0;
        m_pb_undef.reset();
        for (; index < num_watch; ++index) {
            literal lit = p[index].second;
            if (lit == alit) {
                break;
            }
            add_index(p, index, lit);
        }
        if (index == num_watch || num_watch == 0) {
            _bad_id = p.id();
            BADLOG(
                verbose_stream() << "BAD: " << p.id() << "\n";
                display(verbose_stream(), p, true);
                verbose_stream() << "alit: " << alit << "\n";
                verbose_stream() << "num watch " << num_watch << "\n");
            UNREACHABLE();
            exit(0);
            return l_undef;
        }
        
        SASSERT(validate_watch(p, null_literal));
        // SASSERT(validate_watch(p, null_literal));
        
        SASSERT(index < num_watch);
        unsigned index1 = index + 1;
        for (; m_a_max == 0 && index1 < num_watch; ++index1) {
            add_index(p, index1, p[index1].second);
        }
        
        unsigned val = p[index].first;
        SASSERT(value(p[index].second) == l_false);
        SASSERT(val <= slack);
        slack -= val;

        // find literals to swap with:            
        for (unsigned j = num_watch; j < sz && slack < bound + m_a_max; ++j) {
            literal lit = p[j].second;
            if (value(lit) != l_false) {
                slack += p[j].first;
                SASSERT(!is_watched(p[j].second, p));
                watch_literal(p[j], p);
                p.swap(num_watch, j);
                add_index(p, num_watch, lit);
                BADLOG(verbose_stream() << "add watch: " << lit << " num watch: " << num_watch << " max: " << m_a_max << " slack " << slack << "\n");                
                ++num_watch;
            }
        }
        
        SASSERT(!inconsistent());
        DEBUG_CODE(for (auto idx : m_pb_undef) { SASSERT(value(p[idx].second) == l_undef); });
        
        if (slack < bound) {
            // maintain watching the literal
            slack += val;
            p.set_slack(slack);
            p.set_num_watch(num_watch);
            SASSERT(validate_watch(p, null_literal));
            BADLOG(display(verbose_stream() << "conflict: " << alit << " watch: " << p.num_watch() << " size: " << p.size(), p, true));            
            SASSERT(bound <= slack);
            TRACE("ba", tout << "conflict " << alit << "\n";);
            set_conflict(p, alit);
            return l_false;
        }

        if (num_watch == 1) { _bad_id = p.id(); }

        BADLOG(verbose_stream() << "size: " << p.size() << " index: " << index << " num watch: " << num_watch << "\n");

        // swap out the watched literal.
        --num_watch;
        SASSERT(num_watch > 0);
        p.set_slack(slack);
        p.set_num_watch(num_watch);
        p.swap(num_watch, index);


        // 
        // slack >= bound, but slack - w(l) < bound 
        // l must be true.
        // 
        if (slack < bound + m_a_max) {            
            BADLOG(verbose_stream() << "slack " << slack << " " << bound << " " << m_a_max << "\n";);
            TRACE("ba", tout << p << "\n"; for(auto j : m_pb_undef) tout << j << " "; tout << "\n";);
            for (unsigned index1 : m_pb_undef) {
                if (index1 == num_watch) {
                    index1 = index;
                }
                wliteral wl = p[index1];
                literal lit = wl.second;
                SASSERT(value(lit) == l_undef);
                if (slack < bound + wl.first) {
                    BADLOG(verbose_stream() << "Assign " << lit << " " << wl.first << "\n");                
                    assign(p, lit);
                }
            }
        }

        SASSERT(validate_watch(p, alit)); // except that alit is still watched.

        TRACE("ba", display(tout << "assign: " << alit << "\n", p, true););

        BADLOG(verbose_stream() << "unwatch " << alit << " watch: " << p.num_watch() << " size: " << p.size() << " slack: " << p.slack() << " " << inconsistent() << "\n");

        return l_undef;
    }

    void ba_solver::watch_literal(wliteral l, pb& p) {
        watch_literal(l.second, p);
    }

    void ba_solver::clear_watch(pb& p) {
        p.clear_watch();
        for (unsigned i = 0; i < p.num_watch(); ++i) {
            unwatch_literal(p[i].second, p);          
        }  
        p.set_num_watch(0);

        DEBUG_CODE(for (wliteral wl : p) VERIFY(!is_watched(wl.second, p)););
    }

    void ba_solver::recompile(pb& p) {
        // IF_VERBOSE(2, verbose_stream() << "re: " << p << "\n";);
        SASSERT(p.num_watch() == 0);
        m_weights.resize(2*s().num_vars(), 0);
        for (wliteral wl : p) {
            m_weights[wl.second.index()] += wl.first;
        }
        unsigned k = p.k();
        unsigned sz = p.size();
        bool all_units = true;
        unsigned j = 0;
        for (unsigned i = 0; i < sz && 0 < k; ++i) {
            literal l = p[i].second;
            unsigned w1 = m_weights[l.index()];
            unsigned w2 = m_weights[(~l).index()];
            if (w1 == 0 || w1 < w2) {
                continue;
            }
            else if (k <= w2) {
                k = 0;
                break;
            }
            else {
                SASSERT(w2 <= w1 && w2 < k);
                k -= w2;
                w1 -= w2;
                m_weights[l.index()] = 0;
                m_weights[(~l).index()] = 0;        
                if (w1 == 0) {
                    continue;
                }    
                else {
                    p[j] = wliteral(w1, l);            
                    all_units &= w1 == 1;
                    ++j;
                }
            }
        }
        sz = j;
        // clear weights
        for (wliteral wl : p) {
            m_weights[wl.second.index()] = 0;
            m_weights[(~wl.second).index()] = 0;
        }

        if (k == 0) {
            if (p.lit() != null_literal) {
                s().assign(p.lit(), justification());
            }
            remove_constraint(p, "recompiled to true");
            return;
        }

        else if (k == 1 && p.lit() == null_literal) {
            literal_vector lits(sz, p.literals().c_ptr());
            s().mk_clause(sz, lits.c_ptr(), p.learned());
            remove_constraint(p, "recompiled to clause");
            return;
        }

        else if (all_units) {
            literal_vector lits(sz, p.literals().c_ptr());
            add_at_least(p.lit(), lits, k, p.learned());
            remove_constraint(p, "recompiled to cardinality");
            return;
        }
        else {
            p.set_size(sz);
            p.update_max_sum();
            if (p.max_sum() < k) {
                if (p.lit() == null_literal) {
                    s().set_conflict(justification());
                }
                else {
                    s().assign(~p.lit(), justification());
                }
                remove_constraint(p, "recompiled to false");
                return;
            }
            p.set_k(k);
            SASSERT(p.well_formed());
            
            if (clausify(p)) {
                return;
            }
            if (p.lit() == null_literal || value(p.lit()) == l_true) {
                init_watch(p);
            }
        }
    }

    void ba_solver::display(std::ostream& out, pb const& p, bool values) const {
        if (p.lit() != null_literal) out << p.lit() << " == ";
        if (values) {
            out << "[watch: " << p.num_watch() << ", slack: " << p.slack() << "]";
        }
        if (p.lit() != null_literal && values) {
            out << "@(" << value(p.lit());
            if (value(p.lit()) != l_undef) {
                out << ":" << lvl(p.lit());
            }
            out << "): ";
        }
        unsigned i = 0;
        for (wliteral wl : p) {
            literal l = wl.second;
            unsigned w = wl.first;
            if (i++ == p.num_watch()) out << " | ";
            if (w > 1) out << w << " * ";
            out << l;
            if (values) {
                out << "@(" << value(l);
                if (value(l) != l_undef) {
                    out << ":" << lvl(l);
                }
                out << ") ";
            }
            else {
                out << " ";
            }
        }
        out << ">= " << p.k()  << "\n";
    }

    // --------------------
    // xr:

    void ba_solver::clear_watch(xr& x) {
        x.clear_watch();
        unwatch_literal(x[0], x);
        unwatch_literal(x[1], x);         
        unwatch_literal(~x[0], x);
        unwatch_literal(~x[1], x);         
    }

    bool ba_solver::parity(xr const& x, unsigned offset) const {
        bool odd = false;
        unsigned sz = x.size();
        for (unsigned i = offset; i < sz; ++i) {
            SASSERT(value(x[i]) != l_undef);
            if (value(x[i]) == l_true) {
                odd = !odd;
            }
        }
        return odd;
    }

    bool ba_solver::init_watch(xr& x) {
        clear_watch(x);
        if (x.lit() != null_literal && value(x.lit()) == l_false) {
            x.negate();
        }
        TRACE("ba", display(tout, x, true););
        unsigned sz = x.size();
        unsigned j = 0;
        for (unsigned i = 0; i < sz && j < 2; ++i) {
            if (value(x[i]) == l_undef) {
                x.swap(i, j);
                ++j;
            }
        }
        switch (j) {
        case 0: 
            if (!parity(x, 0)) {
                unsigned l = lvl(x[0]);
                j = 1;
                for (unsigned i = 1; i < sz; ++i) {
                    if (lvl(x[i]) > l) {
                        j = i;
                        l = lvl(x[i]);
                    } 
                }
                SASSERT(x.lit() == null_literal || value(x.lit()) == l_true);
                set_conflict(x, x[j]);
            }
            return false;
        case 1: 
            SASSERT(x.lit() == null_literal || value(x.lit()) == l_true);
            assign(x, parity(x, 1) ? ~x[0] : x[0]);
            return false;
        default: 
            SASSERT(j == 2);
            watch_literal(x[0], x);
            watch_literal(x[1], x);
            watch_literal(~x[0], x);
            watch_literal(~x[1], x);
            return true;
        }
    }


    lbool ba_solver::add_assign(xr& x, literal alit) {
        // literal is assigned     
        unsigned sz = x.size();
        TRACE("ba", tout << "assign: "  << ~alit << "@" << lvl(~alit) << " " << x << "\n"; display(tout, x, true); );

        SASSERT(x.lit() == null_literal);
        SASSERT(value(alit) != l_undef);
        unsigned index = 0;
        for (; index < 2; ++index) {
            if (x[index].var() == alit.var()) break;
        }
        if (index == 2) {
            // literal is no longer watched.
            // this can happen as both polarities of literals
            // are put in watch lists and they are removed only
            // one polarity at a time.
            return l_undef;
        }
        SASSERT(x[index].var() == alit.var());
        
        // find a literal to swap with:
        for (unsigned i = 2; i < sz; ++i) {
            literal lit2 = x[i];
            if (value(lit2) == l_undef) {
                x.swap(index, i);
                // unwatch_literal(alit, x);
                watch_literal(lit2, x);
                watch_literal(~lit2, x);
                TRACE("ba", tout << "swap in: " << lit2 << " " << x << "\n";);
                return l_undef;
            }
        }
        if (index == 0) {
            x.swap(0, 1);
        }
        // alit resides at index 1.
        SASSERT(x[1].var() == alit.var());        
        if (value(x[0]) == l_undef) {
            bool p = parity(x, 1);
            assign(x, p ? ~x[0] : x[0]);            
        }
        else if (!parity(x, 0)) {
            set_conflict(x, ~x[1]);
        }      
        return inconsistent() ? l_false : l_true;  
    }

    // ---------------------------
    // conflict resolution
    
    void ba_solver::normalize_active_coeffs() {
        reset_active_var_set();
        unsigned i = 0, j = 0, sz = m_active_vars.size();
        for (; i < sz; ++i) {
            bool_var v = m_active_vars[i];
            if (!m_active_var_set.contains(v) && get_coeff(v) != 0) {
                m_active_var_set.insert(v);
                if (j != i) {
                    m_active_vars[j] = m_active_vars[i];
                }
                ++j;
            }
        }
        m_active_vars.shrink(j);
    }

    void ba_solver::inc_coeff(literal l, unsigned offset) {
        SASSERT(offset > 0);
        bool_var v = l.var();
        SASSERT(v != null_bool_var);
        m_coeffs.reserve(v + 1, 0);

        int64_t coeff0 = m_coeffs[v];
        if (coeff0 == 0) {
            m_active_vars.push_back(v);
        }
        
        int64_t loffset = static_cast<int64_t>(offset);
        int64_t inc = l.sign() ? -loffset : loffset;
        int64_t coeff1 = inc + coeff0;
        m_coeffs[v] = coeff1;
        if (coeff1 > INT_MAX || coeff1 < INT_MIN) {
            m_overflow = true;
            return;
        }

        if (coeff0 > 0 && inc < 0) {
            inc_bound(std::max((int64_t)0, coeff1) - coeff0);
        }
        else if (coeff0 < 0 && inc > 0) {
            inc_bound(coeff0 - std::min((int64_t)0, coeff1));
        }
        int64_t lbound = static_cast<int64_t>(m_bound);

        // reduce coefficient to be no larger than bound.
        if (coeff1 > lbound) {
            m_coeffs[v] = lbound;
        }
        else if (coeff1 < 0 && -coeff1 > lbound) {
            m_coeffs[v] = -lbound;
        }        
    }

    int64_t ba_solver::get_coeff(bool_var v) const {
        return m_coeffs.get(v, 0);
    }

    unsigned ba_solver::get_abs_coeff(bool_var v) const {
        int64_t c = get_coeff(v);
        if (c < INT_MIN+1 || c > UINT_MAX) {
            m_overflow = true;
            return UINT_MAX;
        }
        return static_cast<unsigned>(std::abs(c));
    }

    int ba_solver::get_int_coeff(bool_var v) const {
        int64_t c = m_coeffs.get(v, 0);
        if (c < INT_MIN || c > INT_MAX) {
            m_overflow = true;
            return 0;
        }
        return static_cast<int>(c);
    }

    void ba_solver::inc_bound(int64_t i) {
        if (i < INT_MIN || i > INT_MAX) {
            m_overflow = true;
            return;
        }
        int64_t new_bound = m_bound;
        new_bound += i;
        if (new_bound < 0) {
            m_overflow = true;
        }
        else if (new_bound > UINT_MAX) {
            m_overflow = true;
        }
        else {
            m_bound = static_cast<unsigned>(new_bound);
        }
    }

    void ba_solver::reset_coeffs() {
        for (unsigned i = 0; i < m_active_vars.size(); ++i) {
            m_coeffs[m_active_vars[i]] = 0;
        }
        m_active_vars.reset();
    }

    static bool _debug_conflict = false;
    static literal _debug_consequent = null_literal;
    static unsigned_vector _debug_var2position;

// #define DEBUG_CODE(_x_) _x_

    lbool ba_solver::resolve_conflict() {        
        if (0 == m_num_propagations_since_pop) {
            return l_undef;
        }
        m_overflow = false;
        reset_coeffs();
        m_num_marks = 0;
        m_bound = 0;
        literal consequent = s().m_not_l;
        justification js = s().m_conflict;
        TRACE("ba", tout << consequent << " " << js << "\n";);
        m_conflict_lvl = s().get_max_lvl(consequent, js);
        if (consequent != null_literal) {
            consequent.neg();
            process_antecedent(consequent, 1);
        }
        literal_vector const& lits = s().m_trail;
        unsigned idx = lits.size() - 1;
        unsigned offset = 1;
        DEBUG_CODE(active2pb(m_A););

        do {

            if (m_overflow || offset > (1 << 12)) {
                IF_VERBOSE(20, verbose_stream() << "offset: " << offset << "\n";
                           DEBUG_CODE(active2pb(m_A); display(verbose_stream(), m_A);););
                goto bail_out;
            }

            if (offset == 0) {
                goto process_next_resolvent;            
            }

            DEBUG_CODE(TRACE("sat_verbose", display(tout, m_A);););
            TRACE("ba", tout << "process consequent: " << consequent << " : "; s().display_justification(tout, js) << "\n";);
            SASSERT(offset > 0);

            DEBUG_CODE(justification2pb(js, consequent, offset, m_B););
            
            if (_debug_conflict) {
                IF_VERBOSE(0, 
                           verbose_stream() << consequent << "\n";
                           s().display_justification(verbose_stream(), js);
                           verbose_stream() << "\n";);
                _debug_consequent = consequent;
            }
            switch(js.get_kind()) {
            case justification::NONE:
                SASSERT (consequent != null_literal);
                inc_bound(offset);
                break;
            case justification::BINARY:
                inc_bound(offset);
                SASSERT (consequent != null_literal);
                inc_coeff(consequent, offset);
                process_antecedent(js.get_literal(), offset);
                break;
            case justification::TERNARY:
                inc_bound(offset); 
                SASSERT (consequent != null_literal);
                inc_coeff(consequent, offset);
                process_antecedent(js.get_literal1(), offset);
                process_antecedent(js.get_literal2(), offset);
                break;
            case justification::CLAUSE: {
                inc_bound(offset); 
                clause & c = s().get_clause(js);
                unsigned i = 0;
                if (consequent != null_literal) {
                    inc_coeff(consequent, offset);
                    if (c[0] == consequent) {
                        i = 1;
                    }
                    else {
                        SASSERT(c[1] == consequent);
                        process_antecedent(c[0], offset);
                        i = 2;
                    }
                }
                unsigned sz = c.size();
                for (; i < sz; i++)
                    process_antecedent(c[i], offset);
                break;
            }
            case justification::EXT_JUSTIFICATION: {
                constraint& cnstr = index2constraint(js.get_ext_justification_idx());
                ++m_stats.m_num_resolves;
                switch (cnstr.tag()) {
                case card_t: {
                    card& c = cnstr.to_card();
                    inc_bound(static_cast<int64_t>(offset) * c.k());
                    process_card(c, offset);
                    break;
                }
                case pb_t: {
                    pb& p = cnstr.to_pb();
                    m_lemma.reset();
                    inc_bound(offset);
                    inc_coeff(consequent, offset);
                    get_antecedents(consequent, p, m_lemma);
                    TRACE("ba", display(tout, p, true); tout << m_lemma << "\n";);
                    if (_debug_conflict) {
                        verbose_stream() << consequent << " ";
                        verbose_stream() << "antecedents: " << m_lemma << "\n";
                    }
                    for (literal l : m_lemma) process_antecedent(~l, offset);
                    break;
                }
                case xr_t: {
                    // jus.push_back(js);
                    m_lemma.reset();
                    inc_bound(offset);
                    inc_coeff(consequent, offset);
                    get_xr_antecedents(consequent, idx, js, m_lemma);
                    for (literal l : m_lemma) process_antecedent(~l, offset);
                    break;
                }
                default:
                    UNREACHABLE();
                    break;
                }
                break;
            }
            default:
                UNREACHABLE();
                break;
            }
            
            SASSERT(validate_lemma());            

            DEBUG_CODE(
                active2pb(m_C);
                VERIFY(validate_resolvent());
                m_A = m_C;
                TRACE("ba", display(tout << "conflict: ", m_A);););

            cut();

        process_next_resolvent:
            
            // find the next marked variable in the assignment stack
            //
            bool_var v;
            while (true) {
                consequent = lits[idx];
                v = consequent.var();
                if (s().is_marked(v)) break;
                if (idx == 0) {
                    IF_VERBOSE(2, verbose_stream() << "did not find marked literal\n";);
                    goto bail_out;
                }
                SASSERT(idx > 0);
                --idx;
            }
            
            SASSERT(lvl(v) == m_conflict_lvl);
            s().reset_mark(v);
            --idx;
            TRACE("sat_verbose", tout << "Unmark: v" << v << "\n";);
            --m_num_marks;
            js = s().m_justification[v];
            offset = get_abs_coeff(v);
            if (offset > m_bound) {
                int64_t bound64 = static_cast<int64_t>(m_bound);
                m_coeffs[v] = (get_coeff(v) < 0) ? -bound64 : bound64;
                offset = m_bound;
                DEBUG_CODE(active2pb(m_A););
            }
            SASSERT(value(consequent) == l_true);
        }        
        while (m_num_marks > 0);
        
        DEBUG_CODE(for (bool_var i = 0; i < static_cast<bool_var>(s().num_vars()); ++i) SASSERT(!s().is_marked(i)););
        SASSERT(validate_lemma());

        normalize_active_coeffs();

        if (!create_asserting_lemma()) {
            goto bail_out;
        }

        DEBUG_CODE(VERIFY(validate_conflict(m_lemma, m_A)););
        
        TRACE("ba", tout << m_lemma << "\n";);

        if (get_config().m_drat) {
            svector<drat::premise> ps; // TBD fill in
            drat_add(m_lemma, ps);
        }

        s().m_lemma.reset();
        s().m_lemma.append(m_lemma);
        for (unsigned i = 1; i < m_lemma.size(); ++i) {
            CTRACE("ba", s().is_marked(m_lemma[i].var()), tout << "marked: " << m_lemma[i] << "\n";);
            s().mark(m_lemma[i].var());
        }

        return l_true;

    bail_out:

        m_overflow = false;

        while (m_num_marks > 0) {
            bool_var v = lits[idx].var();
            if (s().is_marked(v)) {
                s().reset_mark(v);
                --m_num_marks;
            }
            if (idx == 0 && !_debug_conflict) {
                _debug_conflict = true;
                _debug_var2position.reserve(s().num_vars());
                for (unsigned i = 0; i < lits.size(); ++i) {
                    _debug_var2position[lits[i].var()] = i;
                }
                IF_VERBOSE(0, 
                           active2pb(m_A);
                           uint64_t c = 0;
                           for (uint64_t c1 : m_A.m_coeffs) c += c1;
                           verbose_stream() << "sum of coefficients: " << c << "\n";
                           display(verbose_stream(), m_A, true);
                           verbose_stream() << "conflicting literal: " << s().m_not_l << "\n";);

                for (literal l : lits) {
                    if (s().is_marked(l.var())) {
                        IF_VERBOSE(0, verbose_stream() << "missing mark: " << l << "\n";);
                        s().reset_mark(l.var());
                    }
                }
                m_num_marks = 0;
                resolve_conflict();                
            }
            --idx;
        }
        return l_undef;
    }

    bool ba_solver::create_asserting_lemma() {
        bool adjusted = false;

    adjust_conflict_level:
        int64_t bound64 = m_bound;
        int64_t slack = -bound64;
        for (bool_var v : m_active_vars) {
            slack += get_abs_coeff(v);
        }
        m_lemma.reset();        
        m_lemma.push_back(null_literal);
        unsigned num_skipped = 0;
        int64_t asserting_coeff = 0;
        for (unsigned i = 0; 0 <= slack && i < m_active_vars.size(); ++i) { 
            bool_var v = m_active_vars[i];
            int64_t coeff = get_coeff(v);
            lbool val = value(v);
            bool is_true = val == l_true;
            bool append = coeff != 0 && val != l_undef && ((coeff < 0) == is_true);
            if (append) {
                literal lit(v, !is_true);
                if (lvl(lit) == m_conflict_lvl) {
                    if (m_lemma[0] == null_literal) {
                        asserting_coeff = std::abs(coeff);
                        slack -= asserting_coeff;
                        m_lemma[0] = ~lit;
                    }
                    else {
                        ++num_skipped;
                        if (asserting_coeff < std::abs(coeff)) {
                            m_lemma[0] = ~lit;
                            slack -= (std::abs(coeff) - asserting_coeff);
                            asserting_coeff = std::abs(coeff);
                        }
                    }
                }
                else if (lvl(lit) < m_conflict_lvl) {
                    slack -= std::abs(coeff);
                    m_lemma.push_back(~lit);
                }
            }
        }
        if (slack >= 0) {
            IF_VERBOSE(20, verbose_stream() << "(sat.card slack: " << slack << " skipped: " << num_skipped << ")\n";);
            return false;
        }
        if (m_overflow) {
            return false;
        }        
        if (m_lemma[0] == null_literal) {
            if (m_lemma.size() == 1) {
                s().set_conflict(justification());
                return false;
            }
            return false;
            unsigned old_level = m_conflict_lvl;
            m_conflict_lvl = 0;
            for (unsigned i = 1; i < m_lemma.size(); ++i) {
                m_conflict_lvl = std::max(m_conflict_lvl, lvl(m_lemma[i]));
            }
            IF_VERBOSE(1, verbose_stream() << "(sat.backjump :new-level " << m_conflict_lvl << " :old-level " << old_level << ")\n";);
            adjusted = true;
            goto adjust_conflict_level;
        }
        if (!adjusted) {
            active2card();
        }
        return true;
    }

    /*
      \brief compute a cut for current resolvent.
     */

    void ba_solver::cut() {

        // bypass cut if there is a unit coefficient
        for (bool_var v : m_active_vars) {
            if (1 == get_abs_coeff(v)) return;
        }

        unsigned g = 0;

        for (unsigned i = 0; g != 1 && i < m_active_vars.size(); ++i) {
            bool_var v = m_active_vars[i];
            unsigned coeff = get_abs_coeff(v);
            if (coeff == 0) {
                continue;
            }
            if (m_bound < coeff) {
                int64_t bound64 = m_bound;
                if (get_coeff(v) > 0) {
                    m_coeffs[v] = bound64;
                }
                else {
                    m_coeffs[v] = -bound64;
                }
                coeff = m_bound;
            }
            SASSERT(0 < coeff && coeff <= m_bound);
            if (g == 0) {
                g = coeff;
            }
            else {
                g = u_gcd(g, coeff);
            }
        }

        if (g >= 2) {
            normalize_active_coeffs();
            for (bool_var v : m_active_vars) {
                m_coeffs[v] /= static_cast<int>(g);
            }
            m_bound = (m_bound + g - 1) / g;
            ++m_stats.m_num_cut;
        }        
    }

    void ba_solver::process_card(card& c, unsigned offset) {
        literal lit = c.lit();
        SASSERT(c.k() <= c.size());       
        SASSERT(lit == null_literal || value(lit) != l_undef);
        SASSERT(0 < offset);
        for (unsigned i = c.k(); i < c.size(); ++i) {
            process_antecedent(c[i], offset);
        }
        for (unsigned i = 0; i < c.k(); ++i) {
            inc_coeff(c[i], offset);                        
        }
        if (lit != null_literal) {
            uint64_t offset1 = static_cast<uint64_t>(offset) * c.k();
            if (offset1 > UINT_MAX) {
                m_overflow = true;
            }
            if (value(lit) == l_true) {
                process_antecedent(~lit, static_cast<unsigned>(offset1));
            }
            else {
                process_antecedent(lit, static_cast<unsigned>(offset1));
            }
        }
    }

    void ba_solver::process_antecedent(literal l, unsigned offset) {
        SASSERT(value(l) == l_false);
        bool_var v = l.var();
        unsigned level = lvl(v);

        if (level > 0 && !s().is_marked(v) && level == m_conflict_lvl) {
            s().mark(v);
            TRACE("sat_verbose", tout << "Mark: v" << v << "\n";);
            ++m_num_marks;
            if (_debug_conflict && _debug_consequent != null_literal && _debug_var2position[_debug_consequent.var()] < _debug_var2position[l.var()]) {
                IF_VERBOSE(0, verbose_stream() << "antecedent " << l << " is above consequent in stack\n";);
            }
        }
        inc_coeff(l, offset);                
    }   

    literal ba_solver::get_asserting_literal(literal p) {
        if (get_abs_coeff(p.var()) != 0) {
            return p;
        }
        unsigned level = 0;        
        for (unsigned i = 0; i < m_active_vars.size(); ++i) { 
            bool_var v = m_active_vars[i];
            literal lit(v, get_coeff(v) < 0);
            if (value(lit) == l_false && lvl(lit) > level) {
                p = lit;
                level = lvl(lit);
            }
        }
        return p;        
    }

    ba_solver::ba_solver(): m_solver(0), m_lookahead(0), m_unit_walk(0), m_constraint_id(0), m_ba(*this), m_sort(m_ba) {        
        TRACE("ba", tout << this << "\n";);
        m_num_propagations_since_pop = 0;
    }

    ba_solver::~ba_solver() {
        m_stats.reset();
        for (constraint* c : m_constraints) {
            m_allocator.deallocate(c->obj_size(), c);
        }
        for (constraint* c : m_learned) {
            m_allocator.deallocate(c->obj_size(), c);
        }
    }

    void ba_solver::add_at_least(bool_var v, literal_vector const& lits, unsigned k) {
        literal lit = v == null_bool_var ? null_literal : literal(v, false);
        add_at_least(lit, lits, k, false);
    }

    ba_solver::constraint* ba_solver::add_at_least(literal lit, literal_vector const& lits, unsigned k, bool learned) {
        if (k == 1 && lit == null_literal) {
            literal_vector _lits(lits);
            s().mk_clause(_lits.size(), _lits.c_ptr(), learned);
            return 0;
        }
        if (!learned && clausify(lit, lits.size(), lits.c_ptr(), k)) {
            return 0;
        }
        void * mem = m_allocator.allocate(card::get_obj_size(lits.size()));
        card* c = new (mem) card(next_id(), lit, lits, k);
        c->set_learned(learned);
        add_constraint(c);
        return c;
    }

    void ba_solver::add_constraint(constraint* c) {
        literal_vector lits(c->literals());
        if (c->learned()) {
            m_learned.push_back(c);
        }
        else {
            SASSERT(!m_solver || s().at_base_lvl());
            m_constraints.push_back(c);
        }
        literal lit = c->lit();
        if (c->learned() && m_solver && !s().at_base_lvl()) {
            SASSERT(lit == null_literal);
            // gets initialized after backjump.
            m_constraint_to_reinit.push_back(c);
        }
        else if (lit == null_literal) {
            init_watch(*c);
        }
        else {
            if (m_solver) m_solver->set_external(lit.var());
            watch_literal(lit, *c);
            watch_literal(~lit, *c);
        }        
        SASSERT(c->well_formed());
    }


    bool ba_solver::init_watch(constraint& c) {
        if (inconsistent()) return false;
        switch (c.tag()) {
        case card_t: return init_watch(c.to_card()); 
        case pb_t: return init_watch(c.to_pb());
        case xr_t: return init_watch(c.to_xr()); 
        }
        UNREACHABLE();
        return false;
    }   

    lbool ba_solver::add_assign(constraint& c, literal l) {
        switch (c.tag()) {
        case card_t: return add_assign(c.to_card(), l); 
        case pb_t: return add_assign(c.to_pb(), l); 
        case xr_t: return add_assign(c.to_xr(), l);
        }
        UNREACHABLE();
        return l_undef;
    }

    ba_solver::constraint* ba_solver::add_pb_ge(literal lit, svector<wliteral> const& wlits, unsigned k, bool learned) {
        bool units = true;
        for (wliteral wl : wlits) units &= wl.first == 1;
        if (k == 0 && lit == null_literal) {
            return 0;
        }
        if (units || k == 1) {
            literal_vector lits;
            for (wliteral wl : wlits) lits.push_back(wl.second);
            return add_at_least(lit, lits, k, learned);
        }
        void * mem = m_allocator.allocate(pb::get_obj_size(wlits.size()));
        pb* p = new (mem) pb(next_id(), lit, wlits, k);
        p->set_learned(learned);
        add_constraint(p);
        return p;
    }

    void ba_solver::add_pb_ge(bool_var v, svector<wliteral> const& wlits, unsigned k) {
        literal lit = v == null_bool_var ? null_literal : literal(v, false);
        add_pb_ge(lit, wlits, k, false);
    }

    void ba_solver::add_xr(literal_vector const& lits) {
        add_xr(lits, false);
    }

    ba_solver::constraint* ba_solver::add_xr(literal_vector const& lits, bool learned) {
        void * mem = m_allocator.allocate(xr::get_obj_size(lits.size()));
        xr* x = new (mem) xr(next_id(), lits);
        x->set_learned(learned);
        add_constraint(x);
        return x;
    }

    /*
      \brief return true to keep watching literal.
    */
    bool ba_solver::propagate(literal l, ext_constraint_idx idx) {
        SASSERT(value(l) == l_true);
        constraint& c = index2constraint(idx);
        if (c.lit() != null_literal && l.var() == c.lit().var()) {
            init_watch(c);
            return true;
        }
        else if (c.lit() != null_literal && value(c.lit()) != l_true) {
        // else if (c.lit() != null_literal && value(c.lit()) == l_false) {
            return true;
        }
        else {
            return l_undef != add_assign(c, ~l);
        }
    }

    double ba_solver::get_reward(card const& c, literal_occs_fun& literal_occs) const {
        unsigned k = c.k(), slack = 0;
        bool do_add = get_config().m_lookahead_reward == heule_schur_reward;
        double to_add = do_add ? 0: 1;
        for (literal l : c) {
            switch (value(l)) {
            case l_true:  --k; if (k == 0) return 0; 
            case l_undef: 
                if (do_add) to_add += literal_occs(l); 
                ++slack; break;
            case l_false: break;
            }
        }
        if (k >= slack) return 1;
        return pow(0.5, slack - k + 1) * to_add;
    }

    double ba_solver::get_reward(pb const& c, literal_occs_fun& occs) const {
        unsigned k = c.k(), slack = 0;
        bool do_add = get_config().m_lookahead_reward == heule_schur_reward;
        double to_add = do_add ? 0 : 1;
        double undefs = 0;
        for (wliteral wl : c) {
            literal l = wl.second;
            unsigned w = wl.first;
            switch (value(l)) {
            case l_true:  if (k <= w) return 0; 
            case l_undef: 
                if (do_add) to_add += occs(l);
                ++undefs; 
                slack += w; 
                break; // TBD multiplier factor on this
            case l_false: break;
            }
        }
        if (k >= slack || 0 == undefs) return 0;
        double avg = slack / undefs;
        return pow(0.5, (slack - k + 1)/avg) * to_add;
    }

    double ba_solver::get_reward(literal l, ext_justification_idx idx, literal_occs_fun& occs) const {
        constraint const& c = index2constraint(idx);
        switch (c.tag()) {
        case card_t: return get_reward(c.to_card(), occs);
        case pb_t: return get_reward(c.to_pb(), occs); 
        case xr_t: return 0;
        default: UNREACHABLE(); return 0;
        }
    }


    void ba_solver::ensure_parity_size(bool_var v) {
        if (m_parity_marks.size() <= static_cast<unsigned>(v)) {
            m_parity_marks.resize(static_cast<unsigned>(v) + 1, 0);
        }
    }
    
    unsigned ba_solver::get_parity(bool_var v) {
        return m_parity_marks.get(v, 0);
    }

    void ba_solver::inc_parity(bool_var v) {
        ensure_parity_size(v);
        m_parity_marks[v]++;
    }

    void ba_solver::reset_parity(bool_var v) {
        ensure_parity_size(v);
        m_parity_marks[v] = 0;
    }
    
    /**
       \brief perform parity resolution on xr premises.
       The idea is to collect premises based on xr resolvents. 
       Variables that are repeated an even number of times cancel out.
     */
    void ba_solver::get_xr_antecedents(literal l, unsigned index, justification js, literal_vector& r) {
        unsigned level = lvl(l);
        bool_var v = l.var();
        SASSERT(js.get_kind() == justification::EXT_JUSTIFICATION);
        TRACE("ba", tout << l << ": " << js << "\n"; 
              for (unsigned i = 0; i <= index; ++i) tout << s().m_trail[i] << " "; tout << "\n";
              s().display_units(tout);
              );

        unsigned num_marks = 0;
        unsigned count = 0;
        while (true) {
            TRACE("ba", tout << "process: " << l << "\n";);
            ++count;
            if (js.get_kind() == justification::EXT_JUSTIFICATION) {
                constraint& c = index2constraint(js.get_ext_justification_idx());
                TRACE("ba", tout << c << "\n";);
                if (!c.is_xr()) {
                    r.push_back(l);
                }
                else {
                    xr& x = c.to_xr();                    
                    if (x[1].var() == l.var()) {
                        x.swap(0, 1);
                    }
                    SASSERT(x[0].var() == l.var());
                    for (unsigned i = 1; i < x.size(); ++i) {
                        literal lit(value(x[i]) == l_true ? x[i] : ~x[i]);
                        inc_parity(lit.var());
                        if (lvl(lit) == level) {
                            TRACE("ba", tout << "mark: " << lit << "\n";);
                            ++num_marks;
                        }
                        else {
                            m_parity_trail.push_back(lit);
                        }
                    }
                }
            }
            else {
                r.push_back(l);
            }
            bool found = false;
            while (num_marks > 0) {
                l = s().m_trail[index];
                v = l.var();
                unsigned n = get_parity(v);
                if (n > 0) {
                    reset_parity(v);
                    num_marks -= n;
                    if (n % 2 == 1) {
                        found = true;
                        break;
                    }
                }
                --index;
            }
            if (!found) {
                break;
            }
            --index;
            js = s().m_justification[v];
        }

        // now walk the defined literals 

        for (unsigned i = 0; i < m_parity_trail.size(); ++i) {
            literal lit = m_parity_trail[i];
            if (get_parity(lit.var()) % 2 == 1) {
                r.push_back(lit);
            }
            else {
                // IF_VERBOSE(2, verbose_stream() << "skip even parity: " << lit << "\n";);
            }
            reset_parity(lit.var());
        }
        m_parity_trail.reset();
        TRACE("ba", tout << r << "\n";);
    }

    /**
       \brief retrieve a sufficient set of literals from p that imply l.
       
       Find partition: 

         - Ax + coeff*l + B*y >= k
         - all literals in x are false.
         - B < k

       Then x is an explanation for l

     */

    bool ba_solver::assigned_above(literal above, literal below) {
        unsigned l = lvl(above);
        SASSERT(l == lvl(below));
        if (l == 0) return false;
        unsigned start = s().m_scopes[l-1].m_trail_lim;
        literal_vector const& lits = s().m_trail;

#if 0
        IF_VERBOSE(10, verbose_stream() << "level " << l << " scope level " << s().scope_lvl() << " tail lim start: " 
                   << start << " size of lits: " << lits.size() << " num scopes " << s().m_scopes.size() << "\n";);
#endif

        for (unsigned sz = lits.size(); sz-- > start; ) {
            if (lits[sz] == above) return true;
            if (lits[sz] == below) return false;
        }
        UNREACHABLE();
        return false;
    }

    void ba_solver::get_antecedents(literal l, pb const& p, literal_vector& r) {
        TRACE("ba", display(tout << l << " level: " << s().scope_lvl() << " ", p, true););
        SASSERT(p.lit() == null_literal || value(p.lit()) == l_true);

        if (p.lit() != null_literal) {
            r.push_back(p.lit());
        }

        unsigned k = p.k();

        if (_debug_conflict) {
            IF_VERBOSE(0, display(verbose_stream(), p, true);
                       verbose_stream() << "literal: " << l << " value: " << value(l) << " num-watch: " << p.num_watch() << " slack: " << p.slack() << "\n";);
        }

        if (value(l) == l_false) {
            // The literal comes from a conflict.
            // it is forced true, but assigned to false.
            unsigned slack = 0;
            for (wliteral wl : p) {
                if (value(wl.second) != l_false) {
                    slack += wl.first;
                }
            }
            SASSERT(slack < k);
            for (wliteral wl : p) {
                literal lit = wl.second;
                if (lit != l && value(lit) == l_false) {
                    unsigned w = wl.first;
                    if (slack + w < k) {
                        slack += w;
                    }
                    else {
                        r.push_back(~lit);
                    }
                } 
            }
        }
        else {
            // comes from a unit propagation
            SASSERT(value(l) == l_true);
            unsigned coeff = 0, j = 0;
            for (; j < p.size(); ++j) {
                if (p[j].second == l) {
                    coeff = p[j].first;
                    break;
                }
            }
            
            ++j;
            if (j < p.num_watch()) {
                j = p.num_watch();
            }
            CTRACE("ba", coeff == 0, display(tout << l << " coeff: " << coeff << "\n", p, true);); 
            
            if (_debug_conflict) {
                std::cout << "coeff " << coeff << "\n";
            }

            SASSERT(coeff > 0);
            unsigned slack = p.max_sum() - coeff;
            
            // we need antecedents to be deeper than alit.
            for (; j < p.size(); ++j) {
                literal lit = p[j].second;
                unsigned w = p[j].first;
                if (l_false != value(lit)) {
                    // skip
                }
                else if (lvl(lit) > lvl(l)) {
                    // skip
                }
                else if (lvl(lit) == lvl(l) && assigned_above(~lit, l)) {
                    // skip
                }
                else if (slack + w < k) {
                    slack += w;
                }
                else {
                    r.push_back(~lit); 
                }
            }
        }
        SASSERT(validate_unit_propagation(p, r, l));
    }

    bool ba_solver::is_extended_binary(ext_justification_idx idx, literal_vector & r) {
        constraint const& c = index2constraint(idx);
        switch (c.tag()) {
        case card_t: {
            card const& ca = c.to_card();
            if (ca.size() == ca.k() + 1 && ca.lit() == null_literal) {
                r.reset();
                for (literal l : ca) r.push_back(l);
                return true;
            }
            else {
                return false;
            }
        }
        default:
            return false;
        }
    }

    void ba_solver::simplify(xr& x) {
        // no-op
    }

    void ba_solver::get_antecedents(literal l, card const& c, literal_vector& r) {
        if (l == ~c.lit()) {
            for (unsigned i = c.k() - 1; i < c.size(); ++i) {
                VERIFY(value(c[i]) == l_false);
                r.push_back(~c[i]);
            }   
            return;
        }
        DEBUG_CODE(
            bool found = false;
            for (unsigned i = 0; !found && i < c.k(); ++i) {
                found = c[i] == l;
            }
<<<<<<< HEAD
            CTRACE("ba",!found, tout << l << ": " << c << "\n";);
=======
            CTRACE("ba",!found, s().display(tout << l << ":" << c << "\n"););
>>>>>>> fed977b4
            SASSERT(found););
        
        // IF_VERBOSE(0, if (_debug_conflict) verbose_stream() << "ante " << l << " " << c << "\n");
        VERIFY(c.lit() == null_literal || value(c.lit()) != l_false);
        if (c.lit() != null_literal) r.push_back(value(c.lit()) == l_true ? c.lit() : ~c.lit());
        for (unsigned i = c.k(); i < c.size(); ++i) {
            SASSERT(value(c[i]) == l_false);
            r.push_back(~c[i]);
        }
    }

    void ba_solver::get_antecedents(literal l, xr const& x, literal_vector& r) {
        if (x.lit() != null_literal) r.push_back(x.lit());
        // TRACE("ba", display(tout << l << " ", x, true););
        SASSERT(x.lit() == null_literal || value(x.lit()) == l_true);
        SASSERT(x[0].var() == l.var() || x[1].var() == l.var());
        if (x[0].var() == l.var()) {
            SASSERT(value(x[1]) != l_undef);
            r.push_back(value(x[1]) == l_true ? x[1] : ~x[1]);                
        }
        else {
            SASSERT(value(x[0]) != l_undef);
            r.push_back(value(x[0]) == l_true ? x[0] : ~x[0]);                
        }
        for (unsigned i = 2; i < x.size(); ++i) {
            SASSERT(value(x[i]) != l_undef);
            r.push_back(value(x[i]) == l_true ? x[i] : ~x[i]);                
        }
    }

    // ----------------------------
    // constraint generic methods

    void ba_solver::get_antecedents(literal l, ext_justification_idx idx, literal_vector & r) {
        get_antecedents(l, index2constraint(idx), r);
    }

    bool ba_solver::is_watched(literal lit, constraint const& c) const {
        return get_wlist(~lit).contains(watched(c.index()));
    }
    
    void ba_solver::unwatch_literal(literal lit, constraint& c) {
        get_wlist(~lit).erase(watched(c.index()));
    }

    void ba_solver::watch_literal(literal lit, constraint& c) {
        if (c.is_pure() && lit == ~c.lit()) return;
        get_wlist(~lit).push_back(watched(c.index()));
    }

    void ba_solver::get_antecedents(literal l, constraint const& c, literal_vector& r) {
        switch (c.tag()) {
        case card_t: get_antecedents(l, c.to_card(), r); break;
        case pb_t: get_antecedents(l, c.to_pb(), r); break;
        case xr_t: get_antecedents(l, c.to_xr(), r); break;
        default: UNREACHABLE(); break;
        }
    }

    void ba_solver::nullify_tracking_literal(constraint& c) {
        if (c.lit() != null_literal) {
            unwatch_literal(c.lit(), c);
            unwatch_literal(~c.lit(), c);
            c.nullify_literal();
        }
    }

    void ba_solver::clear_watch(constraint& c) {
        switch (c.tag()) {
        case card_t:
            clear_watch(c.to_card());
            break;
        case pb_t:
            clear_watch(c.to_pb());
            break;
        case xr_t:
            clear_watch(c.to_xr());
            break;
        default:
            UNREACHABLE();
        }
    }

    void ba_solver::remove_constraint(constraint& c, char const* reason) {
        IF_VERBOSE(21, display(verbose_stream() << "remove " << reason << " ", c, true););
        nullify_tracking_literal(c);
        clear_watch(c);
        c.set_removed();
        m_constraint_removed = true;
    }

    // --------------------------------
    // validation

    bool ba_solver::validate_unit_propagation(constraint const& c, literal l) const {
        return true;
        switch (c.tag()) {
        case card_t:  return validate_unit_propagation(c.to_card(), l); 
        case pb_t: return validate_unit_propagation(c.to_pb(), l);
        case xr_t: return true;
        default: UNREACHABLE(); break;
        }
        return false;
    }

    bool ba_solver::validate_conflict(constraint const& c) const {
        return eval(c) == l_false;
    }

    lbool ba_solver::eval(constraint const& c) const {
        lbool v1 = c.lit() == null_literal ? l_true : value(c.lit());
        switch (c.tag()) {
        case card_t: return eval(v1, eval(c.to_card())); 
        case pb_t:   return eval(v1, eval(c.to_pb()));
        case xr_t:  return eval(v1, eval(c.to_xr()));
        default: UNREACHABLE(); break;
        }
        return l_undef;        
    }

    lbool ba_solver::eval(model const& m, constraint const& c) const {
        lbool v1 = c.lit() == null_literal ? l_true : value(m, c.lit());
        switch (c.tag()) {
        case card_t: return eval(v1, eval(m, c.to_card())); 
        case pb_t:   return eval(v1, eval(m, c.to_pb()));
        case xr_t:   return eval(v1, eval(m, c.to_xr()));
        default: UNREACHABLE(); break;
        }
        return l_undef;        
    }

    lbool ba_solver::eval(lbool a, lbool b) const {
        if (a == l_undef || b == l_undef) return l_undef;
        return (a == b) ? l_true : l_false;
    }

    lbool ba_solver::eval(card const& c) const {
        unsigned trues = 0, undefs = 0;
        for (literal l : c) {
            switch (value(l)) {
            case l_true: trues++; break;
            case l_undef: undefs++; break;
            default: break;
            }
        }
        if (trues + undefs < c.k()) return l_false;
        if (trues >= c.k()) return l_true;
        return l_undef;        
    }

    lbool ba_solver::eval(model const& m, card const& c) const {
        unsigned trues = 0, undefs = 0;
        for (literal l : c) {
            switch (value(m, l)) {
            case l_true: trues++; break;
            case l_undef: undefs++; break;
            default: break;
            }
        }
        if (trues + undefs < c.k()) return l_false;
        if (trues >= c.k()) return l_true;
        return l_undef;        
    }

    lbool ba_solver::eval(model const& m, pb const& p) const {
        unsigned trues = 0, undefs = 0;
        for (wliteral wl : p) {
            switch (value(m, wl.second)) {
            case l_true: trues += wl.first; break;
            case l_undef: undefs += wl.first; break;
            default: break;
            }
        }
        if (trues + undefs < p.k()) return l_false;
        if (trues >= p.k()) return l_true;
        return l_undef;        
    }

    lbool ba_solver::eval(pb const& p) const {
        unsigned trues = 0, undefs = 0;
        for (wliteral wl : p) {
            switch (value(wl.second)) {
            case l_true: trues += wl.first; break;
            case l_undef: undefs += wl.first; break;
            default: break;
            }
        }
        if (trues + undefs < p.k()) return l_false;
        if (trues >= p.k()) return l_true;
        return l_undef;        
    }

    lbool ba_solver::eval(xr const& x) const {
        bool odd = false;
        
        for (auto l : x) {
            switch (value(l)) {
            case l_true: odd = !odd; break;
            case l_false: break;
            default: return l_undef;
            }
        }
        return odd ? l_true : l_false;
    }

    lbool ba_solver::eval(model const& m, xr const& x) const {
        bool odd = false;
        
        for (auto l : x) {
            switch (value(m, l)) {
            case l_true: odd = !odd; break;
            case l_false: break;
            default: return l_undef;
            }
        }
        return odd ? l_true : l_false;
    }

    bool ba_solver::validate() {
        if (!validate_watch_literals()) {
            return false;
        }
        for (constraint* c : m_constraints) {
            if (!validate_watched_constraint(*c)) 
                return false;
        }
        for (constraint* c : m_learned) {
            if (!validate_watched_constraint(*c)) 
                return false;
        }
        return true;
    }

    bool ba_solver::validate_watch_literals() const {
        for (unsigned v = 0; v < s().num_vars(); ++v) {
            literal lit(v, false);
            if (lvl(lit) == 0) continue;
            if (!validate_watch_literal(lit)) return false;
            if (!validate_watch_literal(~lit)) return false;
        }        
        return true;
    }

    bool ba_solver::validate_watch_literal(literal lit) const {
        if (lvl(lit) == 0) return true;
        for (auto const & w : get_wlist(lit)) {
            if (w.get_kind() == watched::EXT_CONSTRAINT) {
                constraint const& c = index2constraint(w.get_ext_constraint_idx());
                if (!c.is_watching(~lit) && lit.var() != c.lit().var()) {
                    IF_VERBOSE(0, display(verbose_stream() << lit << " " << lvl(lit) << " is not watched in " << c << "\n", c, true););
                    UNREACHABLE();
                    return false;
                }
            }
        }
        return true;
    }

    bool ba_solver::validate_watched_constraint(constraint const& c) const {
        if (c.is_pb() && !validate_watch(c.to_pb(), null_literal)) {
            return false;
        }
        if (c.lit() != null_literal && value(c.lit()) != l_true) return true;
        SASSERT(c.lit() == null_literal || lvl(c.lit()) == 0 || (is_watched(c.lit(), c) && is_watched(~c.lit(), c)));
        if (eval(c) == l_true) {
            return true;
        }
        literal_vector lits(c.literals());
        for (literal l : lits) {
            if (lvl(l) == 0) continue;
            bool found = is_watched(l, c);
            if (found != c.is_watching(l)) {

                IF_VERBOSE(0, 
                           verbose_stream() << "Discrepancy of watched literal: " << l << " id: " << c.id() 
                           << " clause: " << c << (found?" is watched, but shouldn't be":" not watched, but should be") << "\n";
                           s().display_watch_list(verbose_stream() <<  l << ": ", get_wlist(l)) << "\n";
                           s().display_watch_list(verbose_stream() << ~l << ": ", get_wlist(~l)) << "\n";
                           verbose_stream() << "value: " << value(l) << " level: " << lvl(l) << "\n";
                           display(verbose_stream(), c, true);
                           if (c.lit() != null_literal) verbose_stream() << value(c.lit()) << "\n";);

                IF_VERBOSE(0, s().display_watches(verbose_stream()));

                UNREACHABLE();
                exit(1);
                return false;
            }
        }
        return true;
    }

    bool ba_solver::validate_watch(pb const& p, literal alit) const {
        for (unsigned i = 0; i < p.size(); ++i) {
            literal l = p[i].second;
            if (l != alit && lvl(l) != 0 && is_watched(l, p) != (i < p.num_watch())) {
                IF_VERBOSE(0, display(verbose_stream(), p, true);
                           verbose_stream() << "literal " << l << " at position " << i << " " << is_watched(l, p) << "\n";);
                UNREACHABLE();
                return false;
            }
        }
        unsigned slack = 0;
        for (unsigned i = 0; i < p.num_watch(); ++i) {
            slack += p[i].first;
        }
        if (slack != p.slack()) {
            IF_VERBOSE(0, display(verbose_stream(), p, true););
            UNREACHABLE();
            return false;
        }
        return true;
    }

    
    /**
       \brief Lex on (glue, size)
    */
    struct constraint_glue_psm_lt {
        bool operator()(ba_solver::constraint const * c1, ba_solver::constraint const * c2) const {
            return 
                (c1->glue()  < c2->glue()) ||
                (c1->glue() == c2->glue() && 
                 (c1->psm() < c2->psm() || 
                  (c1->psm() == c2->psm() && c1->size() < c2->size())));
        }
    };

    void ba_solver::update_psm(constraint& c) const {
        unsigned r = 0;
        switch (c.tag()) {            
        case card_t: 
            for (literal l : c.to_card()) {                
                if (s().m_phase[l.var()] == (l.sign() ? NEG_PHASE : POS_PHASE)) ++r;
            }
            break;
        case pb_t:
            for (wliteral l : c.to_pb()) {                
                if (s().m_phase[l.second.var()] == (l.second.sign() ? NEG_PHASE : POS_PHASE)) ++r;
            }
            break;
        default:
            break;
        }
        c.set_psm(r);
    }

    void ba_solver::gc() {
        if (m_learned.size() >= 2 * m_constraints.size()) {
            for (auto & c : m_learned) update_psm(*c);
            std::stable_sort(m_learned.begin(), m_learned.end(), constraint_glue_psm_lt());
            gc_half("glue-psm");
            cleanup_constraints(m_learned, true);
        }
    }

    void ba_solver::gc_half(char const* st_name) {
        TRACE("ba", tout << "gc\n";);
        unsigned sz     = m_learned.size();
        unsigned new_sz = sz/2;
        unsigned removed = 0;
        for (unsigned i = new_sz; i < sz; i++) {
            constraint* c = m_learned[i];
            if (!m_constraint_to_reinit.contains(c)) {
                remove_constraint(*c, "gc");
                ++removed;
            }
        }
        m_stats.m_num_gc += removed;
        m_learned.shrink(new_sz);
        IF_VERBOSE(2, verbose_stream() << "(sat-gc :strategy " << st_name << " :deleted " << removed << ")\n";);

    }

    lbool ba_solver::add_assign(card& c, literal alit) {
        // literal is assigned to false.        
        unsigned sz = c.size();
        unsigned bound = c.k();
        TRACE("ba", tout << "assign: " << c.lit() << ": " << ~alit << "@" << lvl(~alit) << "\n";);

        SASSERT(0 < bound && bound <= sz);
        if (bound == sz) {
            if (c.lit() != null_literal && value(c.lit()) == l_undef) {
                assign(c, ~c.lit());
                return inconsistent() ? l_false : l_true;
            }
            set_conflict(c, alit);
            return l_false;
        }
        SASSERT(value(alit) == l_false);
        VERIFY(c.lit() == null_literal || value(c.lit()) != l_false);
        unsigned index = 0;
        for (index = 0; index <= bound; ++index) {
            if (c[index] == alit) {
                break;
            }
        }
        if (index == bound + 1) {
            // literal is no longer watched.
            return l_undef;
        }
        VERIFY(index <= bound);
        VERIFY(c[index] == alit);
        
        // find a literal to swap with:
        for (unsigned i = bound + 1; i < sz; ++i) {
            literal lit2 = c[i];
            if (value(lit2) != l_false) {
                c.swap(index, i);
                watch_literal(lit2, c);
                return l_undef;
            }
        }

        // conflict
        if (bound != index && value(c[bound]) == l_false) {
            TRACE("ba", tout << "conflict " << c[bound] << " " << alit << "\n";);
            if (c.lit() != null_literal && value(c.lit()) == l_undef) {
                if (index + 1 < bound) c.swap(index, bound - 1);
                assign(c, ~c.lit());
                return inconsistent() ? l_false : l_true;
            }
            set_conflict(c, alit);
            return l_false;
        }

        if (index != bound) {
            c.swap(index, bound);
        }        

        // TRACE("ba", tout << "no swap " << index << " " << alit << "\n";);
        // there are no literals to swap with,
        // prepare for unit propagation by swapping the false literal into 
        // position bound. Then literals in positions 0..bound-1 have to be
        // assigned l_true.

        if (c.lit() != null_literal && value(c.lit()) == l_undef) {
            return l_true;
        }

        for (unsigned i = 0; i < bound; ++i) {
            assign(c, c[i]);
        }

        if (c.learned() && c.glue() > 2) {
            unsigned glue;
            if (s().num_diff_false_levels_below(c.size(), c.begin(), c.glue()-1, glue)) {
                c.set_glue(glue);
            }
        }

        return inconsistent() ? l_false : l_true;
    }

    void ba_solver::asserted(literal l) {
    }


    check_result ba_solver::check() { return CR_DONE; }

    void ba_solver::push() {
        m_constraint_to_reinit_lim.push_back(m_constraint_to_reinit.size());
    }

    void ba_solver::pop(unsigned n) {        
        TRACE("sat_verbose", tout << "pop:" << n << "\n";);
        unsigned new_lim = m_constraint_to_reinit_lim.size() - n;
        m_constraint_to_reinit_last_sz = m_constraint_to_reinit_lim[new_lim];
        m_constraint_to_reinit_lim.shrink(new_lim);
        m_num_propagations_since_pop = 0;
    }

    void ba_solver::pop_reinit() {
        unsigned sz = m_constraint_to_reinit_last_sz;
        for (unsigned i = sz; i < m_constraint_to_reinit.size(); ++i) {
            constraint* c = m_constraint_to_reinit[i];
            if (!init_watch(*c) && !s().at_base_lvl()) {
                m_constraint_to_reinit[sz++] = c;
            }
        }
        m_constraint_to_reinit.shrink(sz);        
    }

    
    void ba_solver::simplify(constraint& c) {
        SASSERT(s().at_base_lvl());
        switch (c.tag()) {
        case card_t:
            simplify(c.to_card());
            break;
        case pb_t:
            simplify(c.to_pb());
            break;
        case xr_t:
            simplify(c.to_xr());
            break;
        default:
            UNREACHABLE();
        }                
    }

    void ba_solver::simplify() {        
        if (!s().at_base_lvl()) s().pop_to_base_level();
        unsigned trail_sz;
        do {
            trail_sz = s().init_trail_size();
            m_simplify_change = false;
            m_clause_removed = false;
            m_constraint_removed = false;
            for (unsigned sz = m_constraints.size(), i = 0; i < sz; ++i) simplify(*m_constraints[i]);
            for (unsigned sz = m_learned.size(), i = 0; i < sz; ++i) simplify(*m_learned[i]);
            init_use_lists();
            remove_unused_defs();
            set_non_external();
            if (get_config().m_elim_vars) elim_pure();
            for (unsigned sz = m_constraints.size(), i = 0; i < sz; ++i) subsumption(*m_constraints[i]);
            for (unsigned sz = m_learned.size(), i = 0; i < sz; ++i) subsumption(*m_learned[i]);
            cleanup_clauses();
            cleanup_constraints();
            update_pure();
        }        
        while (m_simplify_change || trail_sz < s().init_trail_size());

        IF_VERBOSE(1, verbose_stream() << "(ba.simplify"
                   << " :vars " << s().num_vars() - trail_sz 
                   << " :constraints " << m_constraints.size() 
                   << " :lemmas " << m_learned.size() 
                   << " :subsumes " << m_stats.m_num_bin_subsumes 
                   + m_stats.m_num_clause_subsumes
                   + m_stats.m_num_pb_subsumes
                   << " :gc " << m_stats.m_num_gc
                   << ")\n";);

        // IF_VERBOSE(0, s().display(verbose_stream()));
        // mutex_reduction();
        // if (s().m_clauses.size() < 80000) lp_lookahead_reduction();
    }

    /*
     * ~lit does not occur in clauses
     * ~lit is only in one constraint use list
     * lit == C 
     * -> ignore assignemnts to ~lit for C
     * 
     * ~lit does not occur in clauses
     * lit is only in one constraint use list
     * lit == C
     * -> negate: ~lit == ~C
     */
    void ba_solver::update_pure() {
        // return;
        for (constraint* cp : m_constraints) {
            literal lit = cp->lit();
            if (lit != null_literal && 
                !cp->is_pure() &&
                value(lit) == l_undef && 
                get_wlist(~lit).size() == 1 &&                 
                m_clause_use_list.get(lit).empty()) {
                clear_watch(*cp);
                cp->negate();
                lit.neg();
            }
            if (lit != null_literal && 
                !cp->is_pure() &&
                m_cnstr_use_list[(~lit).index()].size() == 1 &&
                get_wlist(lit).size() == 1 && 
                m_clause_use_list.get(~lit).empty()) { 
                cp->set_pure();
                get_wlist(~lit).erase(watched(cp->index())); // just ignore assignments to false
            }
        }
    }

    void ba_solver::mutex_reduction() {
        literal_vector lits;
        for (unsigned v = 0; v < s().num_vars(); ++v) {
            lits.push_back(literal(v, false));
            lits.push_back(literal(v, true));
        }
        vector<literal_vector> mutexes;
        s().find_mutexes(lits, mutexes);
        for (literal_vector& mux : mutexes) {
            if (mux.size() > 2) {
                IF_VERBOSE(1, verbose_stream() << "mux: " << mux << "\n";);
                for (unsigned i = 0; i < mux.size(); ++i) mux[i].neg(); 
                add_at_least(null_literal, mux, mux.size() - 1, false);
            }
        }
    }

    // -------------------------
    // sorting networks
    literal ba_solver::ba_sort::mk_false() {
        return ~mk_true();
    }

    literal ba_solver::ba_sort::mk_true() {
        if (m_true == null_literal) {
            bool_var v = s.s().mk_var(false, false);
            m_true = literal(v, false);
            s.s().mk_clause(1,&m_true);
        }
        VERIFY(m_true != null_literal);
        return m_true;
    }

    literal ba_solver::ba_sort::mk_not(literal l) { 
        return ~l; 
    }

    literal ba_solver::ba_sort::fresh(char const*) {
        bool_var v = s.s().mk_var(false, true);
        return literal(v, false);
    }


    literal ba_solver::ba_sort::mk_max(unsigned n, literal const* lits) {
        m_lits.reset();        
        for (unsigned i = 0; i < n; ++i) {
            if (lits[i] == m_true) return m_true;
            if (lits[i] == ~m_true) continue;
            m_lits.push_back(lits[i]);
        }
        switch (m_lits.size()) {
        case 0: 
            return ~m_true;
        case 1: 
            return m_lits[0];
        default: {
            literal max = fresh("max");
            for (unsigned i = 0; i < n; ++i) {
                s.s().mk_clause(~m_lits[i], max);
            }
            m_lits.push_back(~max);
            s.s().mk_clause(m_lits.size(), m_lits.c_ptr());
            return max;
        }
        }
    }

    literal ba_solver::ba_sort::mk_min(unsigned n, literal const* lits) {
        m_lits.reset();        
        for (unsigned i = 0; i < n; ++i) {
            if (lits[i] == ~m_true) return ~m_true;
            if (lits[i] == m_true) continue;
            m_lits.push_back(lits[i]);
        }
        switch (m_lits.size()) {
        case 0: 
            return m_true;
        case 1: 
            return m_lits[0];
        default: {
            literal min = fresh("min");
            for (unsigned i = 0; i < n; ++i) {
                s.s().mk_clause(~min, m_lits[i]);
                m_lits[i] = ~m_lits[i];
            }
            m_lits.push_back(min);
            s.s().mk_clause(m_lits.size(), m_lits.c_ptr());
            return min;
        }
        }
    }

    void ba_solver::ba_sort::mk_clause(unsigned n, literal const* lits) {
        m_lits.reset();
        m_lits.append(n, lits);
        s.s().mk_clause(n, m_lits.c_ptr());
    }

    std::ostream& ba_solver::ba_sort::pp(std::ostream& out, literal l) const {
        return out << l;
    }

    
    // -------------------------------
    // set literals equivalent

    bool ba_solver::set_root(literal l, literal r) { 
        if (s().is_assumption(l.var())) {
            return false;
        }
        m_root_vars.reserve(s().num_vars(), false);
        for (unsigned i = m_roots.size(); i < 2 * s().num_vars(); ++i) {
            m_roots.push_back(to_literal(i));
        }
        m_roots[l.index()] = r;
        m_roots[(~l).index()] = ~r;
        m_root_vars[l.var()] = true;
        return true;
    }

    void ba_solver::flush_roots() {
        if (m_roots.empty()) return;

        // validate();
        m_visited.resize(s().num_vars()*2, false);
        m_constraint_removed = false;
        for (unsigned sz = m_constraints.size(), i = 0; i < sz; ++i) 
            flush_roots(*m_constraints[i]);
        for (unsigned sz = m_learned.size(), i = 0; i < sz; ++i) 
            flush_roots(*m_learned[i]);
        cleanup_constraints();
        // validate();
    }

    void ba_solver::recompile(constraint& c) {
        if (c.id() == _bad_id) {
            IF_VERBOSE(0, display(verbose_stream() << "recompile\n", c, true););
        }
        switch (c.tag()) {
        case card_t:
            recompile(c.to_card());
            break;
        case pb_t:
            recompile(c.to_pb());
            break;
        case xr_t:
            NOT_IMPLEMENTED_YET();
            break;
        default:
            UNREACHABLE();
        }                
    }

    void ba_solver::recompile(card& c) {
        SASSERT(c.lit() == null_literal || is_watched(c.lit(), c));

        // pre-condition is that the literals, except c.lit(), in c are unwatched.
        if (c.id() == _bad_id) std::cout << "recompile: " << c << "\n";
        // IF_VERBOSE(0, verbose_stream() << c << "\n";);
        m_weights.resize(2*s().num_vars(), 0);
        for (literal l : c) {
            ++m_weights[l.index()];
        }
        unsigned k = c.k();
        bool all_units = true;
        unsigned sz = c.size();
        unsigned_vector coeffs;
        literal_vector lits;
        unsigned j = 0;
        for (unsigned i = 0; i < sz && 0 < k; ++i) {
            literal l = c[i];
            unsigned w = m_weights[l.index()];
            unsigned w2 = m_weights[(~l).index()];
            if (w == 0 || w < w2) {
                continue;
            }
            else if (k <= w2) {
                k = 0;
                break;
            }
            else {
                SASSERT(w2 <= w && w2 < k);
                k -= w2;
                w -= w2;
                m_weights[(~l).index()] = 0;        
                m_weights[l.index()] = 0;        
                if (w == 0) {
                    continue;
                }    
                else {
                    all_units &= (w == 1);
                    coeffs.push_back(w);
                    c[j++] = l;
                }
            }
        }
        sz = j;

        // clear weights
        for (literal l : c) {
            m_weights[l.index()] = 0;
            m_weights[(~l).index()] = 0;
        }       

        if (k == 0 && c.lit() == null_literal) {
            remove_constraint(c, "recompiled to true");
            return;
        }

        if (k == 1 && c.lit() == null_literal) {
            literal_vector lits(sz, c.literals().c_ptr());
            s().mk_clause(sz, lits.c_ptr(), c.learned());
            remove_constraint(c, "recompiled to clause");
            return;
        }

        if (sz == 0) {
            if (c.lit() == null_literal) {
                if (k > 0) {
                    s().mk_clause(0, nullptr, true);
                }
            }
            else if (k > 0) {
                literal lit = ~c.lit();
                s().mk_clause(1, &lit, c.learned());
            }
            else {
                literal lit = c.lit();
                s().mk_clause(1, &lit, c.learned());
            }
            remove_constraint(c, "recompiled to clause");
            return;
        }
        if (all_units && sz < k) {
            // IF_VERBOSE(0, verbose_stream() << "all units " << sz << " " << k << "\n");
            if (c.lit() == null_literal) {
                s().mk_clause(0, nullptr, true);            
            }
            else {
                literal lit = ~c.lit();
                s().mk_clause(1, &lit, c.learned());
            }
            remove_constraint(c, "recompiled to clause");
            return;            
        }
        // IF_VERBOSE(0, verbose_stream() << "csz: " << c.size() << " ck:" << c.k() << " sz:" << sz << " k:" << k << "\n");
        VERIFY(!all_units || c.size() - c.k() >= sz - k);
        c.set_size(sz);
        c.set_k(k);    

        if (all_units && clausify(c)) {
            return;
        }

        if (!all_units) {            
            TRACE("ba", tout << "replacing by pb: " << c << "\n";);
            m_wlits.reset();
            for (unsigned i = 0; i < sz; ++i) {
                m_wlits.push_back(wliteral(coeffs[i], c[i]));
            }
            literal root = c.lit();
            remove_constraint(c, "recompiled to pb");
            add_pb_ge(root, m_wlits, k, c.learned());
        }
        else {
            if (c.lit() == null_literal || value(c.lit()) == l_true) {
                init_watch(c);
            }
            SASSERT(c.lit() == null_literal || is_watched(c.lit(), c));
            SASSERT(c.well_formed());
        }        
    }

    bool ba_solver::clausify(literal lit, unsigned n, literal const* lits, unsigned k) {
        return false;
        bool is_def = lit != null_literal;
        if ((!is_def || !s().was_eliminated(lit)) && 
            !std::any_of(lits, lits + n, [&](literal l) { return s().was_eliminated(l); })) {
            literal def_lit = m_sort.ge(is_def, k, n, lits);
            if (is_def) {
                s().mk_clause(~lit,  def_lit);
                s().mk_clause( lit, ~def_lit);
            }
            return true;
        }
        return false;
    }

    bool ba_solver::clausify(xr& x) {
        return false;
    }

    bool ba_solver::clausify(card& c) {
        return false;
        if (get_config().m_card_solver)
            return false;

        //
        // TBD: conditions for when to clausify are TBD and
        // handling of conditional cardinality as well.
        // 
        if (!c.learned() && clausify(c.lit(), c.size(), c.begin(), c.k())) {
            IF_VERBOSE(0, verbose_stream() << "clausify " << c << "\n";);                       
            // compiled
        }        
        remove_constraint(c, "recompiled to clauses");
        return true;        
    }

    bool ba_solver::clausify(pb& p) {
        return false;
        if (get_config().m_card_solver) 
            return false;
        
        bool ok = !p.learned();
        bool is_def = p.lit() != null_literal;
        for (wliteral wl : p) {
            ok &= !s().was_eliminated(wl.second);
        }
        ok &= !is_def || !s().was_eliminated(p.lit());
        if (!ok) {
            remove_constraint(p, "recompiled to clauses");
            return true;
        }

        if (is_cardinality(p, m_lemma)) {
            literal lit = m_sort.ge(is_def, p.k(), m_lemma.size(), m_lemma.c_ptr());
            if (is_def) {
                s().mk_clause(p.lit(), ~lit);
                s().mk_clause(~p.lit(), lit);
            }
            remove_constraint(p, "recompiled to clauses");
            return true;
        }
        return false;
    }

    bool ba_solver::is_cardinality(pb const& p, literal_vector& lits) {
        lits.reset();
        p.size();
        for (wliteral wl : p) {
            if (lits.size() > 2*p.size() + wl.first) {
                return false;
            }
            for (unsigned i = 0; i < wl.first; ++i) {
                lits.push_back(wl.second);
            }
        }
        return true;
    }

    void ba_solver::split_root(constraint& c) {
        switch (c.tag()) {
        case card_t: split_root(c.to_card()); break;
        case pb_t: split_root(c.to_pb()); break;
        case xr_t: NOT_IMPLEMENTED_YET(); break;
        }
    }

    void ba_solver::flush_roots(constraint& c) {
        if (c.lit() != null_literal && !is_watched(c.lit(), c)) {
            watch_literal(c.lit(), c);
            watch_literal(~c.lit(), c);
        }
        SASSERT(c.lit() == null_literal || is_watched(c.lit(), c));
        bool found = c.lit() != null_literal && m_root_vars[c.lit().var()];
        for (unsigned i = 0; !found && i < c.size(); ++i) {
            found = m_root_vars[c.get_lit(i).var()];
        }
        if (!found) return;
        clear_watch(c);
        
        // this could create duplicate literals
        for (unsigned i = 0; i < c.size(); ++i) {
            literal lit = m_roots[c.get_lit(i).index()];
            c.set_lit(i, lit);
        }

        literal root = c.lit();
        if (root != null_literal && m_roots[root.index()] != root) {
            root = m_roots[root.index()];
            nullify_tracking_literal(c);
            c.update_literal(root);
            watch_literal(root, c);
            watch_literal(~root, c);
        }

        bool found_dup = false;
        bool found_root = false;
        for (unsigned i = 0; i < c.size(); ++i) {
            literal l = c.get_lit(i);
            if (is_marked(l)) {
                found_dup = true;
                break;
            }
            else {
                mark_visited(l);
                mark_visited(~l);
            }
        }
        for (unsigned i = 0; i < c.size(); ++i) {
            literal l = c.get_lit(i);
            unmark_visited(l);
            unmark_visited(~l);
            found_root |= l.var() == root.var();
        }

        if (found_root) {
            split_root(c);
            c.negate();
            split_root(c);
            remove_constraint(c, "flush roots");
        }
        else if (found_dup) {
            recompile(c);
        }
        else {
            if (c.lit() == null_literal || value(c.lit()) != l_undef) init_watch(c);            
            SASSERT(c.well_formed());
        }
    }

    unsigned ba_solver::get_num_unblocked_bin(literal l) {
        return s().m_simplifier.num_nonlearned_bin(l);
    }

    /*
      \brief garbage collection.
      This entails 
      - finding pure literals, 
      - setting literals that are not used in the extension to non-external.
      - subsumption
      - resolution 
      - blocked literals
     */
    void ba_solver::init_use_lists() {
        m_visited.resize(s().num_vars()*2, false);
        m_clause_use_list.init(s().num_vars());
        m_cnstr_use_list.reset();
        m_cnstr_use_list.resize(2*s().num_vars());
        for (clause* c : s().m_clauses) {
            if (!c->frozen()) 
                m_clause_use_list.insert(*c);
        }
        for (constraint* cp : m_constraints) {
            literal lit = cp->lit();
            if (lit != null_literal) {
                m_cnstr_use_list[lit.index()].push_back(cp);
                m_cnstr_use_list[(~lit).index()].push_back(cp);
            }
            switch (cp->tag()) {
            case card_t: {
                card& c = cp->to_card();
                for (literal l : c) {
                    m_cnstr_use_list[l.index()].push_back(&c);
                    if (lit != null_literal) m_cnstr_use_list[(~l).index()].push_back(&c);
                }  
                break;
            }
            case pb_t: {
                pb& p = cp->to_pb();
                for (wliteral wl : p) {
                    literal l = wl.second;
                    m_cnstr_use_list[l.index()].push_back(&p);
                    if (lit != null_literal) m_cnstr_use_list[(~l).index()].push_back(&p);
                }
                break;
            }
            case xr_t: {
                xr& x = cp->to_xr();
                for (literal l : x) {
                    m_cnstr_use_list[l.index()].push_back(&x);
                    m_cnstr_use_list[(~l).index()].push_back(&x);
                }             
                break;
            }
            }
        }
    }

    void ba_solver::remove_unused_defs() {
        // remove constraints where indicator literal isn't used.
        for (constraint* cp : m_constraints) {
            constraint& c = *cp;
            literal lit = c.lit();
            switch (c.tag()) {
            case card_t: 
            case pb_t: {
                if (lit != null_literal &&
                    value(lit) == l_undef && 
                    use_count(lit) == 1 &&
                    use_count(~lit) == 1 &&
                    get_num_unblocked_bin(lit) == 0 && 
                    get_num_unblocked_bin(~lit) == 0) {
                    remove_constraint(c, "unused def");
                }
                break;
            }
            default:
                break;
            }
        }
    }
    
    unsigned ba_solver::set_non_external() {
        sat_simplifier_params p(s().m_params);
        // set variables to be non-external if they are not used in theory constraints.
        unsigned ext = 0;
        bool incremental_mode = s().get_config().m_incremental && !p.override_incremental();
        incremental_mode |=  s().tracking_assumptions();
        for (unsigned v = 0; !incremental_mode && v < s().num_vars(); ++v) {
            literal lit(v, false);
            if (s().is_external(v) && 
                m_cnstr_use_list[lit.index()].empty() && 
                m_cnstr_use_list[(~lit).index()].empty()) {
                s().set_non_external(v);
                ++ext;
            }            
        }
        // ensure that lemmas use only non-eliminated variables
        for (constraint* cp : m_learned) {
            constraint& c = *cp;
            if (c.was_removed()) continue;
            SASSERT(c.lit() == null_literal);
            for (unsigned i = 0; i < c.size(); ++i) {
                bool_var v = c.get_lit(i).var();
                if (s().was_eliminated(v)) {
                    remove_constraint(c, "contains eliminated var");                    
                    break;
                }
            }
        }
        return ext;
    }

    bool ba_solver::elim_pure(literal lit) {
        if (value(lit) == l_undef && !m_cnstr_use_list[lit.index()].empty() && 
            use_count(~lit) == 0 && get_num_unblocked_bin(~lit) == 0) {
            IF_VERBOSE(100, verbose_stream() << "pure literal: " << lit << "\n";);
            s().assign(lit, justification());
            return true;
        }
        return false;
    }

    unsigned ba_solver::elim_pure() {
        // eliminate pure literals
        unsigned pure_literals = 0;
        for (unsigned v = 0; v < s().num_vars(); ++v) {
            literal lit(v, false);
            if (value(v) != l_undef) continue;
            if (m_cnstr_use_list[lit.index()].empty() &&
                m_cnstr_use_list[(~lit).index()].empty()) continue;

            if (elim_pure(lit) || elim_pure(~lit)) {
                ++pure_literals;
            }
        }
        return pure_literals;
    }

    void ba_solver::subsumption(constraint& cnstr) {
        if (cnstr.was_removed()) return;
        switch (cnstr.tag()) {
        case card_t: {
            card& c = cnstr.to_card();
            if (c.k() > 1) subsumption(c);
            break;
        }
        case pb_t: {
            pb& p = cnstr.to_pb();
            if (p.k() > 1) subsumption(p);
            break;
        }
        default:
            break;                
        }
    }

    void ba_solver::cleanup_clauses() {
        if (!m_clause_removed) return;
        // version in simplify first clears 
        // all watch literals, then reinserts them.
        // this ensures linear time cleanup.
        clause_vector::iterator it = s().m_clauses.begin();
        clause_vector::iterator end = s().m_clauses.end();
        clause_vector::iterator it2 = it;
        for (; it != end; ++it) {
            clause* c = *it;
            if (c->was_removed() && s().can_delete(*c)) {
                s().detach_clause(*c);
                s().del_clause(*c);
            }
            else {
                if (it2 != it) {
                    *it2 = *it;
                }
                ++it2;
            }
        }
        s().m_clauses.set_end(it2);        
    }
    
    void ba_solver::cleanup_constraints() {
        if (!m_constraint_removed) return;
        cleanup_constraints(m_constraints, false);
        cleanup_constraints(m_learned, true);
        m_constraint_removed = false;
    }

    void ba_solver::cleanup_constraints(ptr_vector<constraint>& cs, bool learned) {
        ptr_vector<constraint>::iterator it = cs.begin();
        ptr_vector<constraint>::iterator it2 = it;
        ptr_vector<constraint>::iterator end = cs.end();
        for (; it != end; ++it) {
            constraint& c = *(*it);
            if (c.was_removed()) {
                clear_watch(c);
                nullify_tracking_literal(c);
                m_allocator.deallocate(c.obj_size(), &c);
            }
            else if (learned && !c.learned()) {
                m_constraints.push_back(&c);
            }
            else {
                if (it != it2) {
                    *it2 = *it;
                }
                ++it2;
            }
        }
        cs.set_end(it2);
    }

    /*
      \brief subsumption between two cardinality constraints
      - A >= k       subsumes A + B >= k' for k' <= k
      - A + A' >= k  subsumes A + B >= k' for k' + |A'| <= k
      - A + lit >= k self subsumes A + ~lit + B >= k' into A + B >= k' for k' <= k
      - version that generalizes self-subsumption to more than one literal
        A + ~L + B >= k'   =>    A + B >= k'    if A + A' + L >= k and k' + |L| + |A'| <= k
     */
    bool ba_solver::subsumes(card& c1, card& c2, literal_vector & comp) {
        if (c2.lit() != null_literal) return false; 

        unsigned c2_exclusive = 0;
        unsigned common = 0;
        comp.reset();
        for (literal l : c2) {
            if (is_marked(l)) {
                ++common;
            }
            else if (is_marked(~l)) {
                comp.push_back(l);
            }
            else {
                ++c2_exclusive;
            }
        }

        unsigned c1_exclusive = c1.size() - common - comp.size();
        return c1_exclusive + c2.k() + comp.size() <= c1.k();
    }

    /*
      \brief L + A >= k subsumes L + C if |A| < k
             A + L + B >= k self-subsumes A + ~L + C >= 1
             if k + 1 - |B| - |C| - |L| > 0
     */
    bool ba_solver::subsumes(card& c1, clause& c2, bool& self) {
        unsigned common = 0, complement = 0, c2_exclusive = 0;
        self = false;
        
        for (literal l : c2) {
            if (is_marked(l)) {
                ++common;
            }
            else if (is_marked(~l)) {
                ++complement;
            }
            else {
                ++c2_exclusive;
            }
        }
        unsigned c1_exclusive = c1.size() - common - complement;
        if (complement > 0 && c1.k() + 1 > c1_exclusive + c2_exclusive + common) {
            self = true;
            return true; 
        }
        return c1.size() - common < c1.k();
    }

    /*
      \brief Ax >= k subsumes By >= k' if
      all coefficients in A are <= B and k >= k'
     */
    bool ba_solver::subsumes(pb const& p1, pb_base const& p2) {
        if (p1.k() < p2.k() || p1.size() > p2.size()) return false;
        unsigned num_sub = 0;
        for (unsigned i = 0; i < p2.size(); ++i) {
            literal l = p2.get_lit(i);
            if (is_marked(l) && m_weights[l.index()] <= p2.get_coeff(i)) {
                ++num_sub;
            }
			if (p1.size() + i > p2.size() + num_sub) return false;
        }
        return num_sub == p1.size();
    }

    void ba_solver::subsumes(pb& p1, literal lit) {
        for (constraint* c : m_cnstr_use_list[lit.index()]) {
            if (c == &p1 || c->was_removed()) continue;
            bool s = false;
            switch (c->tag()) {
            case card_t: 
                s = subsumes(p1, c->to_card()); 
                break;
            case pb_t: 
                s = subsumes(p1, c->to_pb()); 
                break;
            default: 
                break;
            }
            if (s) {
                ++m_stats.m_num_pb_subsumes;
                p1.set_learned(false);
                remove_constraint(*c, "subsumed");
            }
        }
    }

    literal ba_solver::get_min_occurrence_literal(card const& c) {
        unsigned occ_count = UINT_MAX;
        literal lit = null_literal;
        for (literal l : c) {
            unsigned occ_count1 = m_cnstr_use_list[l.index()].size();
            if (occ_count1 < occ_count) {
                lit = l;
                occ_count = occ_count1;
            }
        }
        return lit;
    }

    void ba_solver::card_subsumption(card& c1, literal lit) {
        literal_vector slit;
        for (constraint* c : m_cnstr_use_list[lit.index()]) {
            if (!c->is_card() || c == &c1 || c->was_removed()) {
                continue;
            }
            card& c2 = c->to_card();

            SASSERT(c1.index() != c2.index());
            if (subsumes(c1, c2, slit)) {
                if (slit.empty()) {
                    TRACE("ba", tout << "subsume cardinality\n" << c1.index() << ":" << c1 << "\n" << c2.index() << ":" << c2 << "\n";);
                    remove_constraint(c2, "subsumed");
                    ++m_stats.m_num_pb_subsumes;
                    c1.set_learned(false);
                }
                else {
                    TRACE("ba", tout << "self subsume cardinality\n";);
                    IF_VERBOSE(11, 
                               verbose_stream() << "self-subsume cardinality\n"; 
                               verbose_stream() << c1 << "\n";
                               verbose_stream() << c2 << "\n";);
                    clear_watch(c2);                    
                    unsigned j = 0;
                    for (unsigned i = 0; i < c2.size(); ++i) {
                        if (!is_marked(~c2[i])) {
                            c2[j++] = c2[i];
                        }
                    }
                    c2.set_size(j);
                    init_watch(c2);
                    m_simplify_change = true;
                }
            }
        }
    }

    void ba_solver::clause_subsumption(card& c1, literal lit, clause_vector& removed_clauses) {
        SASSERT(!c1.was_removed());
        clause_use_list& occurs = m_clause_use_list.get(lit);
        clause_use_list::iterator it = occurs.mk_iterator();
        while (!it.at_end()) {
            clause& c2 = it.curr();
            bool self;
            if (!c2.was_removed() && subsumes(c1, c2, self)) {
                if (self) {
                    // self-subsumption is TBD
                }
                else {
                    TRACE("ba", tout << "remove\n" << c1 << "\n" << c2 << "\n";);
                    removed_clauses.push_back(&c2);
                    ++m_stats.m_num_clause_subsumes;
                    c1.set_learned(false);
                }            
            }
            it.next();
        }
    }

    void ba_solver::binary_subsumption(card& c1, literal lit) {
        if (c1.k() + 1 != c1.size()) return;
        SASSERT(is_marked(lit));
        SASSERT(!c1.was_removed());
        watch_list & wlist = get_wlist(~lit);
        watch_list::iterator it = wlist.begin();
        watch_list::iterator it2 = it;
        watch_list::iterator end = wlist.end();
        for (; it != end; ++it) {
            watched w = *it;
            if (w.is_binary_clause() && is_marked(w.get_literal())) {
                ++m_stats.m_num_bin_subsumes;
                IF_VERBOSE(10, verbose_stream() << c1 << " subsumes (" << lit << " " << w.get_literal() << ")\n";);
                if (!w.is_learned()) {
                    c1.set_learned(false);
                }
            }
            else {
                if (it != it2) {
                    *it2 = *it;
                }
                ++it2;
            }
        }
        wlist.set_end(it2);        
    }

    void ba_solver::subsumption(card& c1) {
        if (c1.was_removed() || c1.lit() != null_literal) {
            return;
        }
        clause_vector removed_clauses;
        for (literal l : c1) mark_visited(l);  
        for (unsigned i = 0; i < std::min(c1.size(), c1.k() + 1); ++i) {
            literal lit = c1[i];            
            card_subsumption(c1, lit);
            clause_subsumption(c1, lit, removed_clauses);
            binary_subsumption(c1, lit);                   
        }
        for (literal l : c1) unmark_visited(l);
        m_clause_removed |= !removed_clauses.empty();
        for (clause *c : removed_clauses) {
            c->set_removed(true);
            m_clause_use_list.erase(*c);
        }
    }

    void ba_solver::subsumption(pb& p1) {
        if (p1.was_removed() || p1.lit() != null_literal) {
            return;
        }
        for (wliteral l : p1) {
            SASSERT(m_weights[l.second.index()] == 0);
            m_weights.setx(l.second.index(), l.first, 0);
            mark_visited(l.second);  
        }
        for (unsigned i = 0; i < std::min(10u, p1.num_watch()); ++i) {
            unsigned j = s().m_rand() % p1.num_watch();
            subsumes(p1, p1[j].second);
        }
        for (wliteral l : p1) {
            m_weights[l.second.index()] = 0;
            unmark_visited(l.second);
        }        
    }

    void ba_solver::clauses_modifed() {}

    lbool ba_solver::get_phase(bool_var v) { return l_undef; }

    /*
      \brief lit <=> conjunction of unconstrained lits
     */
    void ba_solver::assert_unconstrained(literal lit, literal_vector const& lits) {
        if (lit == null_literal) {
            for (literal l : lits) {
                if (value(l) == l_undef) {
                    s().assign(l, justification());
                }
            }
        }
        else {
            // add clauses for: lit <=> conjunction of undef literals
            SASSERT(value(lit) == l_undef);
            literal_vector cl;
            cl.push_back(lit);
            for (literal l : lits) {
                if (value(l) == l_undef) {
                    s().mk_clause(~lit, l);
                    cl.push_back(~l);
                }
            }    
            s().mk_clause(cl);
        }
    }

    extension* ba_solver::copy(solver* s) {
        ba_solver* result = alloc(ba_solver);
        result->set_solver(s);
        copy_core(result, false);
        return result;
    }

    extension* ba_solver::copy(lookahead* s, bool learned) {
        ba_solver* result = alloc(ba_solver);
        result->set_lookahead(s);
        copy_core(result, learned);
        return result;
    }

    void ba_solver::copy_core(ba_solver* result, bool learned) {
        copy_constraints(result, m_constraints);
        if (learned) copy_constraints(result, m_learned);
    }

    void ba_solver::copy_constraints(ba_solver* result, ptr_vector<constraint> const& constraints) {
        literal_vector lits;
        svector<wliteral> wlits;
        for (constraint* cp : constraints) {
            switch (cp->tag()) {
            case card_t: {
                card const& c = cp->to_card();
                lits.reset();
                for (literal l : c) lits.push_back(l);
                result->add_at_least(c.lit(), lits, c.k(), c.learned());        
                break;
            }
            case pb_t: {
                pb const& p = cp->to_pb();
                wlits.reset();
                for (wliteral w : p) {
                    wlits.push_back(w);
                }
                result->add_pb_ge(p.lit(), wlits, p.k(), p.learned());
                break;
            }
            case xr_t: {
                xr const& x = cp->to_xr();
                lits.reset();
                for (literal l : x) lits.push_back(l);
                result->add_xr(lits, x.learned());        
                break;
            }
            default:
                UNREACHABLE();
            }                
        }
    }

    void ba_solver::init_use_list(ext_use_list& ul) {
        ul.init(s().num_vars());
        for (constraint const* cp : m_constraints) {
            ext_constraint_idx idx = cp->index();
            if (cp->lit() != null_literal) {
                ul.insert(cp->lit(), idx);
                ul.insert(~cp->lit(), idx);                
            }
            switch (cp->tag()) {
            case card_t: {
                card const& c = cp->to_card();
                for (literal l : c) {
                    ul.insert(l, idx);
                }
                break;
            }
            case pb_t: {
                pb const& p = cp->to_pb();
                for (wliteral w : p) {
                    ul.insert(w.second, idx);
                }
                break;
            }
            case xr_t: {
                xr const& x = cp->to_xr();
                for (literal l : x) {
                    ul.insert(l, idx);
                    ul.insert(~l, idx);
                }
                break;
            }
            default:
                UNREACHABLE();
            }                            
        }
    }

    //
    // literal is used in a clause (C or l), it
    // it occurs negatively in constraint c.
    // all literals in C are marked
    // 
    bool ba_solver::is_blocked(literal l, ext_constraint_idx idx) {
        constraint const& c = index2constraint(idx);
        simplifier& sim = s().m_simplifier;
        if (c.lit() != null_literal) return false;
        switch (c.tag()) {
        case card_t: {
            card const& ca = c.to_card();
            unsigned weight = 0;
            for (literal l2 : ca) {
                if (sim.is_marked(~l2)) ++weight;
            }
            return weight >= ca.k();
        }
        case pb_t: {
            pb const& p = c.to_pb();
            unsigned weight = 0, offset = 0;
            for (wliteral l2 : p) {
                if (~l2.second == l) {
                    offset = l2.first;
                    break;
                }
            }
            SASSERT(offset != 0);
            for (wliteral l2 : p) {
                if (sim.is_marked(~l2.second)) {
                    weight += std::min(offset, l2.first);
                }
            }
            return weight >= p.k();
        }
        default:
            break;
        }
        return false;
    }


    void ba_solver::find_mutexes(literal_vector& lits, vector<literal_vector> & mutexes) {
        literal_set slits(lits);
        bool change = false;
        for (constraint* cp : m_constraints) {
            if (!cp->is_card()) continue;
            card const& c = cp->to_card();
            if (c.size() == c.k() + 1) {
                literal_vector mux;
                for (literal lit : c) {
                    if (slits.contains(~lit)) {
                        mux.push_back(~lit);
                    }
                }
                if (mux.size() <= 1) {
                    continue;
                }

                for (literal m : mux) {
                    slits.remove(m);
                }
                change = true;
                mutexes.push_back(mux);
            }
        }        
        if (!change) return;
        lits.reset();
        for (literal l : slits) {
            lits.push_back(l);
        }
    }

    void ba_solver::display(std::ostream& out, ineq& ineq, bool values) const {
        for (unsigned i = 0; i < ineq.m_lits.size(); ++i) {
            out << ineq.m_coeffs[i] << "*" << ineq.m_lits[i] << " ";
            if (values) out << value(ineq.m_lits[i]) << " ";
        }
        out << ">= " << ineq.m_k << "\n";
    }

    void ba_solver::display(std::ostream& out, xr const& x, bool values) const {
        out << "xr: ";
        for (literal l : x) {
            out << l;
            if (values) {
                out << "@(" << value(l);
                if (value(l) != l_undef) {
                    out << ":" << lvl(l);
                }
                out << ") ";
            }
            else {
                out << " ";
            }
        }        
        out << "\n";
    }

    void ba_solver::display_lit(std::ostream& out, literal lit, unsigned sz, bool values) const {
        if (lit != null_literal) {
            if (values) {
                out << lit << "[" << sz << "]";
                out << "@(" << value(lit);
                if (value(lit) != l_undef) {
                    out << ":" << lvl(lit);
                }
                out << "): ";
            }
            else {
                out << lit << " == ";
            }
        }
    }

    void ba_solver::display(std::ostream& out, card const& c, bool values) const {
        display_lit(out, c.lit(), c.size(), values);
        for (unsigned i = 0; i < c.size(); ++i) {
            literal l = c[i];
            out << l;
            if (values) {
                out << "@(" << value(l);
                if (value(l) != l_undef) {
                    out << ":" << lvl(l);
                }
                out << ") ";
            }
            else {
                out << " ";
            }
        }
        out << ">= " << c.k()  << "\n";
    }

    std::ostream& ba_solver::display(std::ostream& out) const {
        for (constraint const* c : m_constraints) {
            out << (*c) << "\n";
        }
        if (!m_learned.empty()) {
            out << "learned:\n";
        }
        for (constraint const* c : m_learned) {
            out << (*c) << "\n";
        }
        return out;
    }

    std::ostream& ba_solver::display_justification(std::ostream& out, ext_justification_idx idx) const {
        return out << index2constraint(idx);
    }

    void ba_solver::display(std::ostream& out, constraint const& c, bool values) const {
        switch (c.tag()) {
        case card_t: display(out, c.to_card(), values); break;
        case pb_t: display(out, c.to_pb(), values); break;
        case xr_t: display(out, c.to_xr(), values); break;
        default: UNREACHABLE(); break;
        }
    }

    void ba_solver::collect_statistics(statistics& st) const {
        st.update("ba propagations", m_stats.m_num_propagations);
        st.update("ba conflicts", m_stats.m_num_conflicts);
        st.update("ba resolves", m_stats.m_num_resolves);
        st.update("ba cuts", m_stats.m_num_cut);
        st.update("ba gc", m_stats.m_num_gc);
    }

    bool ba_solver::validate_unit_propagation(card const& c, literal alit) const { 
        (void) alit;
        if (c.lit() != null_literal && value(c.lit()) != l_true) return false;
        for (unsigned i = c.k(); i < c.size(); ++i) {
            if (value(c[i]) != l_false) return false;
        }
        return true;
    }

    bool ba_solver::validate_unit_propagation(pb const& p, literal alit) const { 
        if (p.lit() != null_literal && value(p.lit()) != l_true) {            
            return false;
        }

        unsigned sum = 0;
        TRACE("ba", display(tout << "validate: " << alit << "\n", p, true););
        for (wliteral wl : p) {
            literal lit = wl.second;
            lbool val = value(lit);
            if (val != l_false && lit != alit) {
                sum += wl.first;
            }
        }
        return sum < p.k();
    }

    bool ba_solver::validate_unit_propagation(pb const& p, literal_vector const& r, literal alit) const {
        // all elements of r are true, 
        for (literal l : r) {
            if (value(l) != l_true) {
                IF_VERBOSE(0, verbose_stream() << "value of " << l << " is " << value(l) << "\n";
                           display(verbose_stream(), p, true););
                return false;
            }
            if (value(alit) == l_true && lvl(l) > lvl(alit)) {
                IF_VERBOSE(0, 
                           verbose_stream() << "level of premise " << l << " is " << lvl(l) << "\n";
                           verbose_stream() << "level of asserting literal " << alit << " is " << lvl(alit) << "\n";
                           display(verbose_stream(), p, true););
                return false;                
            }
            // if (value(alit) == l_true && lvl(l) == lvl(alit)) {
            // std::cout << "same level " << alit << " " << l << "\n";
            // }
        }
        // the sum of elements not in r or alit add up to less than k.
        unsigned sum = 0;
        // 
        // a*x + b*alit + c*r >= k
        // sum a < k
        // val(r) = false
        // hence alit has to be true.
        for (wliteral wl : p) {
            literal lit = wl.second;
            if (lit != alit && !r.contains(~lit)) {
                sum += wl.first;
            }
        }
        if (sum >= p.k()) {
            IF_VERBOSE(0,             
                       verbose_stream() << "sum is " << sum << " >= " << p.k() << "\n";
                       display(verbose_stream(), p, true);
                       verbose_stream() << "id: " << p.id() << "\n";
                       sum = 0;
                       for (wliteral wl : p) sum += wl.first;
                       verbose_stream() << "overall sum " << sum << "\n";
                       verbose_stream() << "asserting literal: " << alit << "\n";
                       verbose_stream() << "reason: " << r << "\n";);
            return false;
        }
        for (wliteral wl : p) {
            if (alit == wl.second) {
                return true;
            }
        }
        IF_VERBOSE(0, verbose_stream() << alit << " not found among literals\n";);
        return false;
    }

    bool ba_solver::validate_unit_propagation(xr const& x, literal alit) const {
        if (value(x.lit()) != l_true) return false;
        for (unsigned i = 1; i < x.size(); ++i) {
            if (value(x[i]) == l_undef) return false;
        }
        return true;
    }

    bool ba_solver::validate_lemma() { 
        int64_t bound64 = m_bound;
        int64_t val = -bound64;
        reset_active_var_set();
        for (bool_var v : m_active_vars) {
            if (m_active_var_set.contains(v)) continue;            
            int64_t coeff = get_coeff(v);
            if (coeff == 0) continue;
            m_active_var_set.insert(v);
            literal lit(v, false);
            if (coeff < 0 && value(lit) != l_true) {
                val -= coeff;
            }
            else if (coeff > 0 && value(lit) != l_false) {
                val += coeff;
            }
        }
        CTRACE("ba", val >= 0, active2pb(m_A); display(tout, m_A););
        return val < 0;
    }

    void ba_solver::reset_active_var_set() {
        while (!m_active_var_set.empty()) m_active_var_set.erase();
    }

    void ba_solver::active2pb(ineq& p) {
        reset_active_var_set();
        p.reset(m_bound);
        for (bool_var v : m_active_vars) {
            if (m_active_var_set.contains(v)) continue;            
            int64_t coeff = get_coeff(v);
            if (coeff == 0) continue;
            m_active_var_set.insert(v);
            literal lit(v, coeff < 0);
            p.m_lits.push_back(lit);
            p.m_coeffs.push_back(std::abs(coeff));
        }
    }

    ba_solver::constraint* ba_solver::active2constraint() {
        reset_active_var_set();
        m_wlits.reset();
        uint64_t sum = 0;
        if (m_bound == 1) return 0;
        if (m_overflow) return 0;
        
        for (bool_var v : m_active_vars) {
            int coeff = get_int_coeff(v);
            if (m_active_var_set.contains(v) || coeff == 0) continue;            
            m_active_var_set.insert(v);
            literal lit(v, coeff < 0);
            m_wlits.push_back(wliteral(get_abs_coeff(v), lit));
            sum += get_abs_coeff(v);
        }

        if (m_overflow || sum >= UINT_MAX/2) {
            return 0;
        }
        else {
            return add_pb_ge(null_literal, m_wlits, m_bound, true);
        }        
    }
    
    /*
      Chai Kuhlmann:
      
      a1*l1 + ... + a_n*l_n >= k
      s.t.
      a1 >= a2 >= .. >= a_n

      let m be such that

         sum_{i = 1}^{m-1} a_i < k <= sum_{i = 1}^{m}

      then 

      l1 + ... + l_n >= m

      furthermore, for the largest n' <= n, such that

         sum_{i = n'+1}^n a_i + sum_{i = 1}^{m-1} a_i < k

      then 

         l1 + ... + l_n' >= m
      
     */
    struct compare_wlit {
        bool operator()(ba_solver::wliteral l1, ba_solver::wliteral l2) const {
            return l1.first > l2.first;
        }
    };


    ba_solver::constraint* ba_solver::active2card() {
        normalize_active_coeffs();
        m_wlits.reset();
        for (bool_var v : m_active_vars) {
            int coeff = get_int_coeff(v);
            m_wlits.push_back(std::make_pair(get_abs_coeff(v), literal(v, coeff < 0)));
        }
        std::sort(m_wlits.begin(), m_wlits.end(), compare_wlit());
        unsigned k = 0;
        uint64_t sum = 0, sum0 = 0;
        for (wliteral wl : m_wlits) {
            if (sum >= m_bound) break;
            sum0 = sum;
            sum += wl.first;
            ++k;
        }
        if (k == 1) {
            return 0;
        }
        while (!m_wlits.empty()) {
            wliteral wl = m_wlits.back();
            if (wl.first + sum0 >= m_bound) break;
            m_wlits.pop_back();
            sum0 += wl.first;
        }

        unsigned slack = 0;
        unsigned max_level = 0;
        unsigned num_max_level = 0;
        for (wliteral wl : m_wlits) {
            if (value(wl.second) != l_false) ++slack;
            unsigned level = lvl(wl.second);
            if (level > max_level) {
                max_level = level;
                num_max_level = 1;
            }
            else if (max_level == level) {
                ++num_max_level;
            }
        }
        if (m_overflow) return 0;

        if (slack >= k) {
#if 0
            return active2constraint();
            active2pb(m_A);
            std::cout << "not asserting\n";
            display(std::cout, m_A, true);
#endif
            return 0;
        }

        // produce asserting cardinality constraint
        literal_vector lits;
        for (wliteral wl : m_wlits) { 
            lits.push_back(wl.second);
        }       
        constraint* c = add_at_least(null_literal, lits, k, true);      

        if (c) {
            // IF_VERBOSE(0, verbose_stream() << *c << "\n";);
            lits.reset();
            for (wliteral wl : m_wlits) {
                if (value(wl.second) == l_false) lits.push_back(wl.second);        
            }
            unsigned glue = s().num_diff_levels(lits.size(), lits.c_ptr());
            c->set_glue(glue);
        }
        return c;
    }


    void ba_solver::justification2pb(justification const& js, literal lit, unsigned offset, ineq& ineq) {
        switch (js.get_kind()) {
        case justification::NONE:
            ineq.reset(offset);
            ineq.push(lit, offset);
            break;
        case justification::BINARY:
            ineq.reset(offset);
            ineq.push(lit, offset);
            ineq.push(js.get_literal(), offset);
            break;
        case justification::TERNARY:
            ineq.reset(offset);
            ineq.push(lit, offset);
            ineq.push(js.get_literal1(), offset);
            ineq.push(js.get_literal2(), offset);
            break;
        case justification::CLAUSE: {
            ineq.reset(offset);
            clause & c = s().get_clause(js);
            for (literal l : c) ineq.push(l, offset);
            break;
        }
        case justification::EXT_JUSTIFICATION: {
            ext_justification_idx index = js.get_ext_justification_idx();
            constraint& cnstr = index2constraint(index);
            switch (cnstr.tag()) {
            case card_t: {
                card& c = cnstr.to_card();
                ineq.reset(offset*c.k());
                for (literal l : c) ineq.push(l, offset);
                if (c.lit() != null_literal) ineq.push(~c.lit(), offset*c.k());                
                break;
            }
            case pb_t: {
                pb& p = cnstr.to_pb();
                ineq.reset(p.k());
                for (wliteral wl : p) ineq.push(wl.second, wl.first);
                if (p.lit() != null_literal) ineq.push(~p.lit(), p.k());
                break;
            }
            case xr_t: {
                xr& x = cnstr.to_xr();
                literal_vector ls;
                get_antecedents(lit, x, ls);                
                ineq.reset(offset);
                for (literal l : ls) ineq.push(~l, offset);
                literal lxr = x.lit();                
                if (lxr != null_literal) ineq.push(~lxr, offset);
                break;
            }
            default:
                UNREACHABLE();
                break;
            }
            break;
        }
        default:
            UNREACHABLE();
            break;
        }
    }


    // validate that m_A & m_B implies m_C

    bool ba_solver::validate_resolvent() {
        return true;
        u_map<uint64_t> coeffs;
        uint64_t k = m_A.m_k + m_B.m_k;
        for (unsigned i = 0; i < m_A.m_lits.size(); ++i) {
            uint64_t coeff = m_A.m_coeffs[i];
            SASSERT(!coeffs.contains(m_A.m_lits[i].index()));
            coeffs.insert(m_A.m_lits[i].index(), coeff);
        }
        for (unsigned i = 0; i < m_B.m_lits.size(); ++i) {
            uint64_t coeff1 = m_B.m_coeffs[i], coeff2;
            literal lit = m_B.m_lits[i];
            if (coeffs.find((~lit).index(), coeff2)) {
                if (coeff1 == coeff2) {
                    coeffs.remove((~lit).index());
                    k += coeff1;
                }
                else if (coeff1 < coeff2) {
                    coeffs.insert((~lit).index(), coeff2 - coeff1);
                    k += coeff1;
                }
                else {
                    SASSERT(coeff2 < coeff1);
                    coeffs.remove((~lit).index());
                    coeffs.insert(lit.index(), coeff1 - coeff2);
                    k += coeff2;
                }
            }
            else if (coeffs.find(lit.index(), coeff2)) {
                coeffs.insert(lit.index(), coeff1 + coeff2);
            }
            else {
                coeffs.insert(lit.index(), coeff1);
            }
        }
        // C is above the sum of A and B
        for (unsigned i = 0; i < m_C.m_lits.size(); ++i) {
            literal lit = m_C.m_lits[i];
            uint64_t coeff;
            if (coeffs.find(lit.index(), coeff)) {
                if (coeff > m_C.m_coeffs[i] && m_C.m_coeffs[i] < m_C.m_k) {
                    goto violated;
                }
                coeffs.remove(lit.index());
            }
        }
        if (!coeffs.empty()) goto violated;
        if (m_C.m_k > k) goto violated;
        SASSERT(coeffs.empty());
        SASSERT(m_C.m_k <= k);
        return true;

    violated:
        // last ditch effort by translating to SAT.
        solver s0(s().m_params, s().rlimit());
        u_map<bool_var> translation;
        literal l1 = translate_to_sat(s0, translation, m_A);
        if (l1 == null_literal) return true;
        literal l2 = translate_to_sat(s0, translation, m_B);
        if (l2 == null_literal) return true;
        ineq notC = negate(m_B);
        literal l3 = translate_to_sat(s0, translation, notC);
        if (l3 == null_literal) return true;
        s0.assign(l1, justification());
        s0.assign(l2, justification());
        s0.assign(l3, justification());
        lbool is_sat = s0.check();
        TRACE("ba", s0.display(tout << "trying sat encoding"););
        if (is_sat == l_false) return true;

        IF_VERBOSE(0, 
                   display(verbose_stream(), m_A);
                   display(verbose_stream(), m_B);
                   display(verbose_stream(), m_C);
                   for (auto& e : coeffs) {
                       verbose_stream() << to_literal(e.m_key) << ": " << e.m_value << "\n";
                   });
        
        UNREACHABLE();
        return false;
    }

    /**
       \brief translate PB inequality to SAT formula.
     */
    literal ba_solver::translate_to_sat(solver& s, u_map<bool_var>& translation, ineq const& pb) {
        SASSERT(pb.m_k > 0);
        if (pb.m_lits.size() > 1) {
            ineq a, b;
            a.reset(pb.m_k);
            b.reset(pb.m_k);
            for (unsigned i = 0; i < pb.m_lits.size()/2; ++i) {
                a.push(pb.m_lits[i], pb.m_coeffs[i]);
            }
            for (unsigned i = pb.m_lits.size()/2; i < pb.m_lits.size(); ++i) {
                b.push(pb.m_lits[i], pb.m_coeffs[i]);
            }
            bool_var v = s.mk_var();
            literal lit(v, false);
            literal_vector lits;
            lits.push_back(~lit);            
            push_lit(lits, translate_to_sat(s, translation, a));
            push_lit(lits, translate_to_sat(s, translation, b));
            push_lit(lits, translate_to_sat(s, translation, a, b));
            s.mk_clause(lits);
            return lit;
        }
        if (pb.m_coeffs[0] >= pb.m_k) {
            return translate_to_sat(s, translation, pb.m_lits[0]);
        }
        else {
            return null_literal;
        }
    }

    /*
      \brief encode the case where Sum(a) >= k-1 & Sum(b) >= 1 \/ ... \/ Sum(a) >= 1 & Sum(b) >= k-1
     */
    literal ba_solver::translate_to_sat(solver& s, u_map<bool_var>& translation, ineq& a, ineq& b) {
        uint64_t k0 = a.m_k;
        literal_vector lits;
        for (unsigned k = 1; k < a.m_k - 1; ++k) {
            a.m_k = k; b.m_k = k0 - k;
            literal lit1 = translate_to_sat(s, translation, a);
            literal lit2 = translate_to_sat(s, translation, b);
            if (lit1 != null_literal && lit2 != null_literal) {
                bool_var v = s.mk_var();
                literal lit(v, false);
                s.mk_clause(~lit, lit1);
                s.mk_clause(~lit, lit2);
                lits.push_back(lit);
            }
        }
        a.m_k = k0;
        b.m_k = k0;
        switch (lits.size()) {
        case 0: return null_literal;
        case 1: return lits[0];
        default: {
            bool_var v = s.mk_var();
            literal lit(v, false);
            lits.push_back(~lit);
            s.mk_clause(lits);
            return lit;
        }
        }
    }
    
    literal ba_solver::translate_to_sat(solver& s, u_map<bool_var>& translation, literal lit) {
        bool_var v;
        if (!translation.find(lit.var(), v)) {            
            v = s.mk_var();
            translation.insert(lit.var(), v);
        }
        return literal(v, lit.sign());
    }

    ba_solver::ineq ba_solver::negate(ineq const& a) const {
        ineq result;
        uint64_t sum = 0;
        for (unsigned i = 0; i < a.m_lits.size(); ++i) { 
            result.push(~a.m_lits[i], a.m_coeffs[i]);
            sum += a.m_coeffs[i];
        }
        SASSERT(sum >= a.m_k + 1);
        result.m_k = sum + 1 - a.m_k;
        return result;
    }

    void ba_solver::push_lit(literal_vector& lits, literal lit) {
        if (lit != null_literal) {
            lits.push_back(lit);
        }
    }

    bool ba_solver::validate_conflict(literal_vector const& lits, ineq& p) { 
        for (literal l : lits) {
            if (value(l) != l_false) {
                TRACE("ba", tout << "literal " << l << " is not false\n";);
                return false;
            }
            if (!p.m_lits.contains(l)) {
                TRACE("ba", tout << "lemma contains literal " << l << " not in inequality\n";);
                return false;
            }
        }
        uint64_t value = 0;        
        for (unsigned i = 0; i < p.m_lits.size(); ++i) {
            uint64_t coeff = p.m_coeffs[i];
            if (!lits.contains(p.m_lits[i])) {
                value += coeff;
            }
        }
        CTRACE("ba", value >= p.m_k, tout << "slack: " << value << " bound " << p.m_k << "\n";
               display(tout, p);
               tout << lits << "\n";);
        return value < p.m_k;
    }

    bool ba_solver::check_model(model const& m) const {
        bool ok = true;
        for (constraint const* c : m_constraints) {
            if (c->is_pure() && c->lit() != null_literal && m[c->lit().var()] == (c->lit().sign() ? l_true : l_false)) {
                continue;
            }
            switch (eval(m, *c)) {
            case l_false: 
                IF_VERBOSE(0, verbose_stream() << "failed checking " << c->id() << ": " << *c << "\n";);
                ok = false;
                break;
            case l_true:
                break;
            case l_undef:
                IF_VERBOSE(0, verbose_stream() << "undef " << c->id() << ": " << *c << "\n";);
                break;
            }
        }
        return ok;
    }

    
};
<|MERGE_RESOLUTION|>--- conflicted
+++ resolved
@@ -1976,11 +1976,7 @@
             for (unsigned i = 0; !found && i < c.k(); ++i) {
                 found = c[i] == l;
             }
-<<<<<<< HEAD
-            CTRACE("ba",!found, tout << l << ": " << c << "\n";);
-=======
             CTRACE("ba",!found, s().display(tout << l << ":" << c << "\n"););
->>>>>>> fed977b4
             SASSERT(found););
         
         // IF_VERBOSE(0, if (_debug_conflict) verbose_stream() << "ante " << l << " " << c << "\n");
