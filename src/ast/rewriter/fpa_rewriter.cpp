/*++
Copyright (c) 2012 Microsoft Corporation

Module Name:

    fpa_rewriter.cpp

Abstract:

    Basic rewriting rules for floating point numbers.

Author:

    Leonardo (leonardo) 2012-02-02

Notes:

--*/
#include"fpa_rewriter.h"
#include"fpa_rewriter_params.hpp"

fpa_rewriter::fpa_rewriter(ast_manager & m, params_ref const & p) :
    m_util(m),
    m_fm(m_util.fm()),
    m_hi_fp_unspecified(true) {
    updt_params(p);
}

fpa_rewriter::~fpa_rewriter() {
}

void fpa_rewriter::updt_params(params_ref const & _p) {
    fpa_rewriter_params p(_p);
    m_hi_fp_unspecified = p.hi_fp_unspecified();
}

void fpa_rewriter::get_param_descrs(param_descrs & r) {
}

br_status fpa_rewriter::mk_app_core(func_decl * f, unsigned num_args, expr * const * args, expr_ref & result) {
    return mk_app_core(f->get_family_id(), f->get_decl_kind(), num_args, args, f->get_num_parameters(), f->get_parameters(), result);
}

br_status fpa_rewriter::mk_app_core(family_id fid, decl_kind k, unsigned num_args, expr * const * args, 
                                    unsigned np, parameter const* params, expr_ref & result) {

    br_status st = BR_FAILED;
    SASSERT(fid == get_fid());
    switch (k) {
    case OP_FPA_RM_NEAREST_TIES_TO_EVEN:
    case OP_FPA_RM_NEAREST_TIES_TO_AWAY:
    case OP_FPA_RM_TOWARD_POSITIVE:
    case OP_FPA_RM_TOWARD_NEGATIVE:
    case OP_FPA_RM_TOWARD_ZERO:
        SASSERT(num_args == 0); st = BR_FAILED; break;

    case OP_FPA_PLUS_INF:
    case OP_FPA_MINUS_INF:
    case OP_FPA_NAN:
    case OP_FPA_PLUS_ZERO:
    case OP_FPA_MINUS_ZERO:
        SASSERT(num_args == 0); st = BR_FAILED; break;

    case OP_FPA_NUM:
        SASSERT(num_args == 0); st = BR_FAILED; break;

    case OP_FPA_ADD:       SASSERT(num_args == 3); st = mk_add(args[0], args[1], args[2], result); break;
    case OP_FPA_SUB:       SASSERT(num_args == 3); st = mk_sub(args[0], args[1], args[2], result); break;
    case OP_FPA_NEG:       SASSERT(num_args == 1); st = mk_neg(args[0], result); break;
    case OP_FPA_MUL:       SASSERT(num_args == 3); st = mk_mul(args[0], args[1], args[2], result); break;
    case OP_FPA_DIV:       SASSERT(num_args == 3); st = mk_div(args[0], args[1], args[2], result); break;
    case OP_FPA_REM:       SASSERT(num_args == 2); st = mk_rem(args[0], args[1], result); break;
    case OP_FPA_ABS:       SASSERT(num_args == 1); st = mk_abs(args[0], result); break;
    case OP_FPA_MIN:       SASSERT(num_args == 2); st = mk_min(args[0], args[1], result); break;
    case OP_FPA_MAX:       SASSERT(num_args == 2); st = mk_max(args[0], args[1], result); break;
    case OP_FPA_FMA:       SASSERT(num_args == 4); st = mk_fma(args[0], args[1], args[2], args[3], result); break;
    case OP_FPA_SQRT:      SASSERT(num_args == 2); st = mk_sqrt(args[0], args[1], result); break;
    case OP_FPA_ROUND_TO_INTEGRAL: SASSERT(num_args == 2); st = mk_round_to_integral(args[0], args[1], result); break;

    case OP_FPA_EQ:        SASSERT(num_args == 2); st = mk_float_eq(args[0], args[1], result); break;
    case OP_FPA_LT:        SASSERT(num_args == 2); st = mk_lt(args[0], args[1], result); break;
    case OP_FPA_GT:        SASSERT(num_args == 2); st = mk_gt(args[0], args[1], result); break;
    case OP_FPA_LE:        SASSERT(num_args == 2); st = mk_le(args[0], args[1], result); break;
    case OP_FPA_GE:        SASSERT(num_args == 2); st = mk_ge(args[0], args[1], result); break;
    case OP_FPA_IS_ZERO:   SASSERT(num_args == 1); st = mk_is_zero(args[0], result); break;
    case OP_FPA_IS_NAN:    SASSERT(num_args == 1); st = mk_is_nan(args[0], result); break;
    case OP_FPA_IS_INF:    SASSERT(num_args == 1); st = mk_is_inf(args[0], result); break;
    case OP_FPA_IS_NORMAL: SASSERT(num_args == 1); st = mk_is_normal(args[0], result); break;
    case OP_FPA_IS_SUBNORMAL: SASSERT(num_args == 1); st = mk_is_subnormal(args[0], result); break;
    case OP_FPA_IS_NEGATIVE: SASSERT(num_args == 1); st = mk_is_negative(args[0], result); break;
    case OP_FPA_IS_POSITIVE: SASSERT(num_args == 1); st = mk_is_positive(args[0], result); break;

    case OP_FPA_FP:        SASSERT(num_args == 3); st = mk_fp(args[0], args[1], args[2], result); break;    
    case OP_FPA_TO_FP:     SASSERT(np == 2); st = mk_to_fp(params[0], params[1], num_args, args, result); break;
    case OP_FPA_TO_FP_UNSIGNED: SASSERT(num_args == 2); SASSERT(np == 2); st = mk_to_fp_unsigned(params[0], params[1], args[0], args[1], result); break;
    case OP_FPA_TO_UBV:    SASSERT(num_args == 2); SASSERT(np == 1); st = mk_to_ubv(params[0], args[0], args[1], result); break;
    case OP_FPA_TO_SBV:    SASSERT(num_args == 2); SASSERT(np == 1); st = mk_to_sbv(params[0], args[0], args[1], result); break;
    case OP_FPA_TO_IEEE_BV: SASSERT(num_args == 1); SASSERT(np == 1); st = mk_to_ieee_bv(params[0], args[0], result); break;
    case OP_FPA_TO_REAL:   SASSERT(num_args == 1); st = mk_to_real(args[0], result); break;    

    case OP_FPA_INTERNAL_MIN_I:
    case OP_FPA_INTERNAL_MAX_I:
    case OP_FPA_INTERNAL_MIN_UNSPECIFIED:
    case OP_FPA_INTERNAL_MAX_UNSPECIFIED:
        SASSERT(num_args == 2); st = BR_FAILED; break;

    case OP_FPA_INTERNAL_RM:
        SASSERT(num_args == 1); st = mk_rm(args[0], result); break;
<<<<<<< HEAD
    case OP_FPA_INTERNAL_TO_UBV_UNSPECIFIED: 
        SASSERT(num_args == 0); SASSERT(np == 1); st = mk_to_ubv_unspecified(params[0], result); break;
    case OP_FPA_INTERNAL_TO_SBV_UNSPECIFIED:
        SASSERT(num_args == 0); SASSERT(np == 1); st = mk_to_sbv_unspecified(params[0], result); break;
    case OP_FPA_INTERNAL_TO_REAL_UNSPECIFIED: 
        SASSERT(num_args == 0); st = mk_to_real_unspecified(result); break;
=======
    case OP_FPA_INTERNAL_TO_UBV_UNSPECIFIED:
    case OP_FPA_INTERNAL_TO_SBV_UNSPECIFIED:
    case OP_FPA_INTERNAL_TO_REAL_UNSPECIFIED:
    case OP_FPA_INTERNAL_TO_IEEE_BV_UNSPECIFIED:
        st = BR_FAILED;
>>>>>>> f951372f

    case OP_FPA_INTERNAL_BVWRAP:
    case OP_FPA_INTERNAL_BVUNWRAP:
        st = BR_FAILED;
        break;

    default:
        NOT_IMPLEMENTED_YET();
    }
    return st;
}

<<<<<<< HEAD
br_status fpa_rewriter::mk_to_ubv_unspecified(parameter const& p, expr_ref & result) {
    SASSERT(p.is_int());
    unsigned bv_sz = p.get_int();

    bv_util bu(m());
    if (m_hi_fp_unspecified)
        // The "hardware interpretation" is 0.
        result = bu.mk_numeral(0, bv_sz);
    else
        result = m_util.mk_internal_to_ubv_unspecified(bv_sz);

    return BR_DONE;
}

br_status fpa_rewriter::mk_to_sbv_unspecified(parameter const &p, expr_ref & result) {
    SASSERT(p.is_int());
    unsigned bv_sz = p.get_int();

=======
br_status fpa_rewriter::mk_to_ubv_unspecified(unsigned ebits, unsigned sbits, unsigned width, expr_ref & result) {
>>>>>>> f951372f
    bv_util bu(m());
    if (m_hi_fp_unspecified)
        // The "hardware interpretation" is 0.
        result = bu.mk_numeral(0, width);
    else
        result = m_util.mk_internal_to_ubv_unspecified(ebits, sbits, width);

    return BR_DONE;
}

<<<<<<< HEAD
br_status fpa_rewriter::mk_to_ieee_bv_unspecified(parameter const& p, expr_ref & result) {
    SASSERT(p.is_int());
    unsigned bv_sz = p.get_int();

=======
br_status fpa_rewriter::mk_to_sbv_unspecified(unsigned ebits, unsigned sbits, unsigned width, expr_ref & result) {
>>>>>>> f951372f
    bv_util bu(m());
    if (m_hi_fp_unspecified)
        // The "hardware interpretation" is 0.
        result = bu.mk_numeral(0, width);
    else
        result = m_util.mk_internal_to_sbv_unspecified(ebits, sbits, width);

    return BR_DONE;
}

br_status fpa_rewriter::mk_to_real_unspecified(unsigned ebits, unsigned sbits, expr_ref & result) {
    if (m_hi_fp_unspecified)
        // The "hardware interpretation" is 0.
        result = m_util.au().mk_numeral(rational(0), false);
    else
        result = m_util.mk_internal_to_real_unspecified(ebits, sbits);

    return BR_DONE;
}

br_status fpa_rewriter::mk_to_fp(parameter const& p1, parameter const& p2, unsigned num_args, expr * const * args, expr_ref & result) {
    SASSERT(p1.is_int());
    SASSERT(p2.is_int());
    bv_util bu(m());
    scoped_mpf v(m_fm);
    mpf_rounding_mode rmv;
    rational r1, r2, r3;
    unsigned bvs1, bvs2, bvs3;
    unsigned ebits = p1.get_int();
    unsigned sbits = p2.get_int();

    if (num_args == 1) {
        if (bu.is_numeral(args[0], r1, bvs1)) {
            // BV -> float
            SASSERT(bvs1 == sbits + ebits);
            unsynch_mpz_manager & mpzm = m_fm.mpz_manager();
            unsynch_mpq_manager & mpqm = m_fm.mpq_manager();
            scoped_mpz sig(mpzm), exp(mpzm);

            const mpz & sm1 = m_fm.m_powers2(sbits - 1);
            const mpz & em1 = m_fm.m_powers2(ebits);

            scoped_mpq q(mpqm);
            mpqm.set(q, r1.to_mpq());
            SASSERT(mpzm.is_one(q.get().denominator()));
            scoped_mpz z(mpzm);
            z = q.get().numerator();

            mpzm.rem(z, sm1, sig);
            mpzm.div(z, sm1, z);

            mpzm.rem(z, em1, exp);
            mpzm.div(z, em1, z);

            SASSERT(mpzm.is_int64(exp));
            mpf_exp_t mpf_exp = mpzm.get_int64(exp);
            mpf_exp = m_fm.unbias_exp(ebits, mpf_exp);

            m_fm.set(v, ebits, sbits, !mpzm.is_zero(z), mpf_exp, sig);
            TRACE("fp_rewriter",
                  tout << "sgn: " << !mpzm.is_zero(z) << std::endl;
                  tout << "sig: " << mpzm.to_string(sig) << std::endl;
                  tout << "exp: " << mpf_exp << std::endl;
                  tout << "v: " << m_fm.to_string(v) << std::endl;);

            result = m_util.mk_value(v);
            return BR_DONE;
        }
    }
    else if (num_args == 2) {
        if (!m_util.is_rm_numeral(args[0], rmv))
            return BR_FAILED;

        if (m_util.au().is_numeral(args[1], r1)) {
            // rm + real -> float
            TRACE("fp_rewriter", tout << "r: " << r1 << std::endl;);
            scoped_mpf v(m_fm);
            m_fm.set(v, ebits, sbits, rmv, r1.to_mpq());
            result = m_util.mk_value(v);
            // TRACE("fp_rewriter", tout << "result: " << result << std::endl; );
            return BR_DONE;
        }
        else if (m_util.is_numeral(args[1], v)) {
            // rm + float -> float
            TRACE("fp_rewriter", tout << "v: " << m_fm.to_string(v) << std::endl; );
            scoped_mpf vf(m_fm);
            m_fm.set(vf, ebits, sbits, rmv, v);
            result = m_util.mk_value(vf);
            // TRACE("fp_rewriter", tout << "result: " << result << std::endl; );
            return BR_DONE;
        }
        else if (bu.is_numeral(args[1], r1, bvs1)) {
            // rm + signed bv -> float
            TRACE("fp_rewriter", tout << "r1: " << r1 << std::endl;);
            r1 = bu.norm(r1, bvs1, true);
            TRACE("fp_rewriter", tout << "r1 norm: " << r1 << std::endl;);
            m_fm.set(v, ebits, sbits, rmv, r1.to_mpq());
            result = m_util.mk_value(v);
            return BR_DONE;
        }
    }
    else if (num_args == 3) {
        if (m_util.is_rm_numeral(args[0], rmv) &&
            m_util.au().is_real(args[1]) &&
            m_util.au().is_int(args[2])) {
            // rm + real + int -> float
            if (!m_util.is_rm_numeral(args[0], rmv) ||
                !m_util.au().is_numeral(args[1], r1) ||
                !m_util.au().is_numeral(args[2], r2))
                return BR_FAILED;

            TRACE("fp_rewriter", tout << "r1: " << r1 << ", r2: " << r2 << "\n";);
            m_fm.set(v, ebits, sbits, rmv, r2.to_mpq().numerator(), r1.to_mpq());
            result = m_util.mk_value(v);
            return BR_DONE;
        }
        else if (m_util.is_rm_numeral(args[0], rmv) &&
                 m_util.au().is_int(args[1]) &&
                 m_util.au().is_real(args[2])) {
            // rm + int + real -> float
            if (!m_util.is_rm_numeral(args[0], rmv) ||
                !m_util.au().is_numeral(args[1], r1) ||
                !m_util.au().is_numeral(args[2], r2))
                return BR_FAILED;

            TRACE("fp_rewriter", tout << "r1: " << r1 << ", r2: " << r2 << "\n";);
            m_fm.set(v, ebits, sbits, rmv, r1.to_mpq().numerator(), r2.to_mpq());
            result = m_util.mk_value(v);
            return BR_DONE;
        }
        else if (bu.is_numeral(args[0], r1, bvs1) &&
                 bu.is_numeral(args[1], r2, bvs2) &&
                 bu.is_numeral(args[2], r3, bvs3)) {
            // 3 BV -> float
            SASSERT(m_fm.mpz_manager().is_one(r2.to_mpq().denominator()));
            SASSERT(m_fm.mpz_manager().is_one(r3.to_mpq().denominator()));
            SASSERT(m_fm.mpz_manager().is_int64(r3.to_mpq().numerator()));
            mpf_exp_t biased_exp = m_fm.mpz_manager().get_int64(r2.to_mpq().numerator());
            m_fm.set(v, bvs2, bvs3 + 1,
                            r1.is_one(),
                            m_fm.unbias_exp(bvs2, biased_exp),
                            r3.to_mpq().numerator());
            TRACE("fp_rewriter", tout << "v = " << m_fm.to_string(v) << std::endl;);
            result = m_util.mk_value(v);
            return BR_DONE;
        }
    }

    return BR_FAILED;
}

br_status fpa_rewriter::mk_to_fp_unsigned(parameter const& p1, parameter const& p2, expr * arg1, expr * arg2, expr_ref & result) {
    SASSERT(p1.is_int());
    SASSERT(p2.is_int());
    bv_util bu(m());    
    unsigned ebits = p1.get_int();
    unsigned sbits = p2.get_int();
    mpf_rounding_mode rmv;
    rational r;
    unsigned bvs;

    if (m_util.is_rm_numeral(arg1, rmv) &&
        bu.is_numeral(arg2, r, bvs)) {
        scoped_mpf v(m_fm);
        m_fm.set(v, ebits, sbits, rmv, r.to_mpq());
        result = m_util.mk_value(v);
        return BR_DONE;
    }

    return BR_FAILED;
}

br_status fpa_rewriter::mk_add(expr * arg1, expr * arg2, expr * arg3, expr_ref & result) {
    mpf_rounding_mode rm;
    if (m_util.is_rm_numeral(arg1, rm)) {
        scoped_mpf v2(m_fm), v3(m_fm);
        if (m_util.is_numeral(arg2, v2) && m_util.is_numeral(arg3, v3)) {
            scoped_mpf t(m_fm);
            m_fm.add(rm, v2, v3, t);
            result = m_util.mk_value(t);
            return BR_DONE;
        }
    }

    return BR_FAILED;
}

br_status fpa_rewriter::mk_sub(expr * arg1, expr * arg2, expr * arg3, expr_ref & result) {
    // a - b = a + (-b)
    result = m_util.mk_add(arg1, arg2, m_util.mk_neg(arg3));
    return BR_REWRITE2;
}

br_status fpa_rewriter::mk_mul(expr * arg1, expr * arg2, expr * arg3, expr_ref & result) {
    mpf_rounding_mode rm;
    if (m_util.is_rm_numeral(arg1, rm)) {
        scoped_mpf v2(m_fm), v3(m_fm);
        if (m_util.is_numeral(arg2, v2) && m_util.is_numeral(arg3, v3)) {
            scoped_mpf t(m_fm);
            m_fm.mul(rm, v2, v3, t);
            result = m_util.mk_value(t);
            return BR_DONE;
        }
    }

    return BR_FAILED;
}

br_status fpa_rewriter::mk_div(expr * arg1, expr * arg2, expr * arg3, expr_ref & result) {
    mpf_rounding_mode rm;
    if (m_util.is_rm_numeral(arg1, rm)) {
        scoped_mpf v2(m_fm), v3(m_fm);
        if (m_util.is_numeral(arg2, v2) && m_util.is_numeral(arg3, v3)) {
            scoped_mpf t(m_fm);
            m_fm.div(rm, v2, v3, t);
            result = m_util.mk_value(t);
            return BR_DONE;
        }
    }

    return BR_FAILED;
}

br_status fpa_rewriter::mk_neg(expr * arg1, expr_ref & result) {
    if (m_util.is_nan(arg1)) {
        // -nan --> nan
        result = arg1;
        return BR_DONE;
    }
    if (m_util.is_pinf(arg1)) {
        // - +oo --> -oo
        result = m_util.mk_ninf(m().get_sort(arg1));
        return BR_DONE;
    }
    if (m_util.is_ninf(arg1)) {
        // - -oo -> +oo
        result = m_util.mk_pinf(m().get_sort(arg1));
        return BR_DONE;
    }
    if (m_util.is_neg(arg1)) {
        // - - a --> a
        result = to_app(arg1)->get_arg(0);
        return BR_DONE;
    }

    scoped_mpf v1(m_fm);
    if (m_util.is_numeral(arg1, v1)) {
        m_fm.neg(v1);
        result = m_util.mk_value(v1);
        return BR_DONE;
    }

    return BR_FAILED;
}

br_status fpa_rewriter::mk_rem(expr * arg1, expr * arg2, expr_ref & result) {
    scoped_mpf v1(m_fm), v2(m_fm);
    if (m_util.is_numeral(arg1, v1) && m_util.is_numeral(arg2, v2)) {
        scoped_mpf t(m_fm);
        m_fm.rem(v1, v2, t);
        result = m_util.mk_value(t);
        return BR_DONE;
    }

    return BR_FAILED;
}

br_status fpa_rewriter::mk_abs(expr * arg1, expr_ref & result) {
    if (m_util.is_nan(arg1)) {
        result = arg1;
        return BR_DONE;
    }

    scoped_mpf v(m_fm);
    if (m_util.is_numeral(arg1, v)) {
        if (m_fm.is_neg(v)) m_fm.neg(v);
        result = m_util.mk_value(v);
        return BR_DONE;
    }

    return BR_FAILED;
}

br_status fpa_rewriter::mk_min(expr * arg1, expr * arg2, expr_ref & result) {
    if (m_util.is_nan(arg1)) {
        result = arg2;
        return BR_DONE;
    }
    else if (m_util.is_nan(arg2)) {
        result = arg1;
        return BR_DONE;
    }

    scoped_mpf v1(m_fm), v2(m_fm);
    if (m_util.is_numeral(arg1, v1) && m_util.is_numeral(arg2, v2)) {
        if (m_fm.is_zero(v1) && m_fm.is_zero(v2) && m_fm.sgn(v1) != m_fm.sgn(v2)) {
            result = m().mk_app(get_fid(), OP_FPA_INTERNAL_MIN_UNSPECIFIED, arg1, arg2);
            return BR_REWRITE1;
        }
        else {
            scoped_mpf r(m_fm);
            m_fm.minimum(v1, v2, r);
            result = m_util.mk_value(r);
            return BR_DONE;
        }
    }
    else {
        expr_ref c(m()), v(m());
        c = m().mk_and(m().mk_and(m_util.mk_is_zero(arg1), m_util.mk_is_zero(arg2)),
                                  m().mk_or(m().mk_and(m_util.mk_is_positive(arg1), m_util.mk_is_negative(arg2)),
                                            m().mk_and(m_util.mk_is_negative(arg1), m_util.mk_is_positive(arg2))));
        v = m().mk_app(get_fid(), OP_FPA_INTERNAL_MIN_UNSPECIFIED, arg1, arg2);

        result = m().mk_ite(c, v, m().mk_app(get_fid(), OP_FPA_INTERNAL_MIN_I, arg1, arg2));
        return BR_REWRITE_FULL;
    }
}

br_status fpa_rewriter::mk_max(expr * arg1, expr * arg2, expr_ref & result) {
    if (m_util.is_nan(arg1)) {
        result = arg2;
        return BR_DONE;
    }
    else if (m_util.is_nan(arg2)) {
        result = arg1;
        return BR_DONE;
    }

    scoped_mpf v1(m_fm), v2(m_fm);
    if (m_util.is_numeral(arg1, v1) && m_util.is_numeral(arg2, v2)) {
        if (m_fm.is_zero(v1) && m_fm.is_zero(v2) && m_fm.sgn(v1) != m_fm.sgn(v2)) {
            result = m().mk_app(get_fid(), OP_FPA_INTERNAL_MAX_UNSPECIFIED, arg1, arg2);
            return BR_REWRITE1;
        }
        else {
            scoped_mpf r(m_fm);
            m_fm.maximum(v1, v2, r);
            result = m_util.mk_value(r);
            return BR_DONE;
        }
    }
    else {
        expr_ref c(m()), v(m());
        c = m().mk_and(m().mk_and(m_util.mk_is_zero(arg1), m_util.mk_is_zero(arg2)),
            m().mk_or(m().mk_and(m_util.mk_is_positive(arg1), m_util.mk_is_negative(arg2)),
                m().mk_and(m_util.mk_is_negative(arg1), m_util.mk_is_positive(arg2))));
        v = m().mk_app(get_fid(), OP_FPA_INTERNAL_MAX_UNSPECIFIED, arg1, arg2);

        result = m().mk_ite(c, v, m().mk_app(get_fid(), OP_FPA_INTERNAL_MAX_I, arg1, arg2));
        return BR_REWRITE_FULL;
    }
}

br_status fpa_rewriter::mk_fma(expr * arg1, expr * arg2, expr * arg3, expr * arg4, expr_ref & result) {
    mpf_rounding_mode rm;
    if (m_util.is_rm_numeral(arg1, rm)) {
        scoped_mpf v2(m_fm), v3(m_fm), v4(m_fm);
        if (m_util.is_numeral(arg2, v2) && m_util.is_numeral(arg3, v3) && m_util.is_numeral(arg4, v4)) {
            scoped_mpf t(m_fm);
            m_fm.fma(rm, v2, v3, v4, t);
            result = m_util.mk_value(t);
            return BR_DONE;
        }
    }

    return BR_FAILED;
}

br_status fpa_rewriter::mk_sqrt(expr * arg1, expr * arg2, expr_ref & result) {
    mpf_rounding_mode rm;
    if (m_util.is_rm_numeral(arg1, rm)) {
        scoped_mpf v2(m_fm);
        if (m_util.is_numeral(arg2, v2)) {
            scoped_mpf t(m_fm);
            m_fm.sqrt(rm, v2, t);
            result = m_util.mk_value(t);
            return BR_DONE;
        }
    }

    return BR_FAILED;
}

br_status fpa_rewriter::mk_round_to_integral(expr * arg1, expr * arg2, expr_ref & result) {
    mpf_rounding_mode rm;
    if (m_util.is_rm_numeral(arg1, rm)) {
        scoped_mpf v2(m_fm);
        if (m_util.is_numeral(arg2, v2)) {
            scoped_mpf t(m_fm);
            m_fm.round_to_integral(rm, v2, t);
            result = m_util.mk_value(t);
            return BR_DONE;
        }
    }

    return BR_FAILED;
}

// This the floating point theory ==
br_status fpa_rewriter::mk_float_eq(expr * arg1, expr * arg2, expr_ref & result) {
    scoped_mpf v1(m_fm), v2(m_fm);

    if (m_util.is_numeral(arg1, v1) && m_util.is_numeral(arg2, v2)) {
        result = (m_fm.eq(v1, v2)) ? m().mk_true() : m().mk_false();
        return BR_DONE;
    }

    return BR_FAILED;
}

// Return (= arg NaN)
app * fpa_rewriter::mk_eq_nan(expr * arg) {
    return m().mk_eq(arg, m_util.mk_nan(m().get_sort(arg)));
}

// Return (not (= arg NaN))
app * fpa_rewriter::mk_neq_nan(expr * arg) {
    return m().mk_not(mk_eq_nan(arg));
}

br_status fpa_rewriter::mk_lt(expr * arg1, expr * arg2, expr_ref & result) {
    if (m_util.is_nan(arg1) || m_util.is_nan(arg2)) {
        result = m().mk_false();
        return BR_DONE;
    }
    if (m_util.is_ninf(arg1)) {
        // -oo < arg2 -->  not(arg2 = -oo) and not(arg2 = NaN)
        result = m().mk_and(m().mk_not(m().mk_eq(arg2, arg1)), mk_neq_nan(arg2));
        return BR_REWRITE3;
    }
    if (m_util.is_ninf(arg2)) {
        // arg1 < -oo  --> false
        result = m().mk_false();
        return BR_DONE;
    }
    if (m_util.is_pinf(arg1)) {
        // +oo < arg2 --> false
        result = m().mk_false();
        return BR_DONE;
    }
    if (m_util.is_pinf(arg2)) {
        // arg1 < +oo --> not(arg1 = +oo) and not(arg1 = NaN)
        result = m().mk_and(m().mk_not(m().mk_eq(arg1, arg2)), mk_neq_nan(arg1));
        return BR_REWRITE3;
    }

    scoped_mpf v1(m_fm), v2(m_fm);
    if (m_util.is_numeral(arg1, v1) && m_util.is_numeral(arg2, v2)) {
        result = (m_fm.lt(v1, v2)) ? m().mk_true() : m().mk_false();
        return BR_DONE;
    }

    // TODO: more simplifications
    return BR_FAILED;
}

br_status fpa_rewriter::mk_gt(expr * arg1, expr * arg2, expr_ref & result) {
    result = m_util.mk_lt(arg2, arg1);
    return BR_REWRITE1;
}

br_status fpa_rewriter::mk_le(expr * arg1, expr * arg2, expr_ref & result) {
    if (m_util.is_nan(arg1) || m_util.is_nan(arg2)) {
        result = m().mk_false();
        return BR_DONE;
    }

    scoped_mpf v1(m_fm), v2(m_fm);
    if (m_util.is_numeral(arg1, v1) && m_util.is_numeral(arg2, v2)) {
        result = (m_fm.le(v1, v2)) ? m().mk_true() : m().mk_false();
        return BR_DONE;
    }

    return BR_FAILED;
}

br_status fpa_rewriter::mk_ge(expr * arg1, expr * arg2, expr_ref & result) {
    result = m_util.mk_le(arg2, arg1);
    return BR_REWRITE1;
}

br_status fpa_rewriter::mk_is_zero(expr * arg1, expr_ref & result) {
    scoped_mpf v(m_fm);

    if (m_util.is_numeral(arg1, v)) {
        result = (m_fm.is_zero(v)) ? m().mk_true() : m().mk_false();
        return BR_DONE;
    }

    return BR_FAILED;
}

br_status fpa_rewriter::mk_is_nzero(expr * arg1, expr_ref & result) {
    scoped_mpf v(m_fm);

    if (m_util.is_numeral(arg1, v)) {
        result = (m_fm.is_nzero(v)) ? m().mk_true() : m().mk_false();
        return BR_DONE;
    }

    return BR_FAILED;
}

br_status fpa_rewriter::mk_is_pzero(expr * arg1, expr_ref & result) {
    scoped_mpf v(m_fm);

    if (m_util.is_numeral(arg1, v)) {
        result = (m_fm.is_pzero(v)) ? m().mk_true() : m().mk_false();
        return BR_DONE;
    }

    return BR_FAILED;
}

br_status fpa_rewriter::mk_is_nan(expr * arg1, expr_ref & result) {
    scoped_mpf v(m_fm);
    if (m_util.is_numeral(arg1, v)) {
        result = (m_fm.is_nan(v)) ? m().mk_true() : m().mk_false();
        return BR_DONE;
    }

    return BR_FAILED;
}

br_status fpa_rewriter::mk_is_inf(expr * arg1, expr_ref & result) {
    scoped_mpf v(m_fm);
    if (m_util.is_numeral(arg1, v)) {
        result = (m_fm.is_inf(v)) ? m().mk_true() : m().mk_false();
        return BR_DONE;
    }

    return BR_FAILED;
}

br_status fpa_rewriter::mk_is_normal(expr * arg1, expr_ref & result) {
    scoped_mpf v(m_fm);
    if (m_util.is_numeral(arg1, v)) {
        result = (m_fm.is_normal(v)) ? m().mk_true() : m().mk_false();
        return BR_DONE;
    }

    return BR_FAILED;
}

br_status fpa_rewriter::mk_is_subnormal(expr * arg1, expr_ref & result) {
    scoped_mpf v(m_fm);
    if (m_util.is_numeral(arg1, v)) {
        result = (m_fm.is_denormal(v)) ? m().mk_true() : m().mk_false();
        return BR_DONE;
    }

    return BR_FAILED;
}

br_status fpa_rewriter::mk_is_negative(expr * arg1, expr_ref & result) {
    scoped_mpf v(m_fm);
    if (m_util.is_numeral(arg1, v)) {
        result = (m_fm.is_neg(v)) ? m().mk_true() : m().mk_false();
        return BR_DONE;
    }

    return BR_FAILED;
}

br_status fpa_rewriter::mk_is_positive(expr * arg1, expr_ref & result) {
    scoped_mpf v(m_fm);
    if (m_util.is_numeral(arg1, v)) {
        result = (m_fm.is_neg(v) || m_fm.is_nan(v)) ? m().mk_false() : m().mk_true();
        return BR_DONE;
    }

    return BR_FAILED;
}


// This the SMT =
br_status fpa_rewriter::mk_eq_core(expr * arg1, expr * arg2, expr_ref & result) {
    scoped_mpf v1(m_fm), v2(m_fm);
    if (m_util.is_numeral(arg1, v1) && m_util.is_numeral(arg2, v2)) {
        // Note: == is the floats-equality, here we need normal equality.
        result = (m_fm.is_nan(v1) && m_fm.is_nan(v2)) ? m().mk_true() :
                 (m_fm.is_zero(v1) && m_fm.is_zero(v2) && m_fm.sgn(v1)!=m_fm.sgn(v2)) ? m().mk_false() :
                 (v1 == v2) ? m().mk_true() :
                 m().mk_false();
        return BR_DONE;
    }

    return BR_FAILED;
}

br_status fpa_rewriter::mk_rm(expr * arg, expr_ref & result) {
    bv_util bu(m());
    rational bv_val;
    unsigned sz = 0;
    if (bu.is_numeral(arg, bv_val, sz)) {
        SASSERT(bv_val.is_uint64());
        switch (bv_val.get_uint64()) {
        case BV_RM_TIES_TO_AWAY: result = m_util.mk_round_nearest_ties_to_away(); break;
        case BV_RM_TIES_TO_EVEN: result = m_util.mk_round_nearest_ties_to_even(); break;
        case BV_RM_TO_NEGATIVE: result = m_util.mk_round_toward_negative(); break;
        case BV_RM_TO_POSITIVE: result = m_util.mk_round_toward_positive(); break;
        case BV_RM_TO_ZERO:
        default: result = m_util.mk_round_toward_zero();
        }

        return BR_DONE;
    }

    return BR_FAILED;
}

br_status fpa_rewriter::mk_fp(expr * sgn, expr * exp, expr * sig, expr_ref & result) {
    unsynch_mpz_manager & mpzm = m_fm.mpz_manager();
    bv_util bu(m());
    rational rsgn, rexp, rsig;
    unsigned bvsz_sgn, bvsz_exp, bvsz_sig;

    if (bu.is_numeral(sgn, rsgn, bvsz_sgn) &&
        bu.is_numeral(sig, rsig, bvsz_sig) &&
        bu.is_numeral(exp, rexp, bvsz_exp)) {
        SASSERT(mpzm.is_one(rexp.to_mpq().denominator()));
        SASSERT(mpzm.is_one(rsig.to_mpq().denominator()));
        scoped_mpf v(m_fm);
        mpf_exp_t biased_exp = mpzm.get_int64(rexp.to_mpq().numerator());
        m_fm.set(v, bvsz_exp, bvsz_sig + 1,
                        rsgn.is_one(),
                        m_fm.unbias_exp(bvsz_exp, biased_exp),
                        rsig.to_mpq().numerator());
        TRACE("fp_rewriter", tout << "simplified (fp ...) to " << m_fm.to_string(v) << std::endl;);
        result = m_util.mk_value(v);
        return BR_DONE;
    }

    return BR_FAILED;
}

br_status fpa_rewriter::mk_to_ubv(parameter const& p, expr * arg1, expr * arg2, expr_ref & result) {
    SASSERT(p.is_int());    
    int bv_sz = p.get_int();
    mpf_rounding_mode rmv;
    scoped_mpf v(m_fm);

    if (m_util.is_rm_numeral(arg1, rmv) &&
        m_util.is_numeral(arg2, v)) {
        const mpf & x = v.get();

        if (m_fm.is_nan(v) || m_fm.is_inf(v) || m_fm.is_neg(v)) {
<<<<<<< HEAD
            mk_to_ubv_unspecified(p, result);
=======
            mk_to_ubv_unspecified(x.get_ebits(), x.get_sbits(), bv_sz, result);
>>>>>>> f951372f
            return BR_REWRITE_FULL;
        }

        bv_util bu(m());
        scoped_mpq q(m_fm.mpq_manager());
        m_fm.to_sbv_mpq(rmv, v, q);

        rational r(q);
        rational ul, ll;
        ul = m_fm.m_powers2.m1(bv_sz);
        ll = rational(0);
        if (r >= ll && r <= ul)
            result = bu.mk_numeral(r, bv_sz);
        else
<<<<<<< HEAD
            mk_to_ubv_unspecified(p, result);
=======
            mk_to_ubv_unspecified(x.get_ebits(), x.get_sbits(), bv_sz, result);
>>>>>>> f951372f
        return BR_DONE;
    }

    return BR_FAILED;
}

br_status fpa_rewriter::mk_to_sbv(parameter const& p, expr * arg1, expr * arg2, expr_ref & result) {
    SASSERT(p.is_int());    
    int bv_sz = p.get_int();
    mpf_rounding_mode rmv;
    scoped_mpf v(m_fm);

    if (m_util.is_rm_numeral(arg1, rmv) &&
        m_util.is_numeral(arg2, v)) {
        const mpf & x = v.get();

        if (m_fm.is_nan(v) || m_fm.is_inf(v)) {
<<<<<<< HEAD
            mk_to_sbv_unspecified(p, result);
=======
            mk_to_sbv_unspecified(x.get_ebits(), x.get_sbits(), bv_sz, result);
>>>>>>> f951372f
            return BR_REWRITE_FULL;
        }

        bv_util bu(m());
        scoped_mpq q(m_fm.mpq_manager());
        m_fm.to_sbv_mpq(rmv, v, q);

        rational r(q);
        rational ul, ll;
        ul = m_fm.m_powers2.m1(bv_sz - 1);
        ll = - m_fm.m_powers2(bv_sz - 1);
        if (r >= ll && r <= ul)
            result = bu.mk_numeral(r, bv_sz);
        else
<<<<<<< HEAD
            mk_to_sbv_unspecified(p, result);
=======
            mk_to_sbv_unspecified(x.get_ebits(), x.get_sbits(), bv_sz, result);
>>>>>>> f951372f
        return BR_DONE;
    }

    return BR_FAILED;
}

br_status fpa_rewriter::mk_to_ieee_bv(parameter const& p, expr * arg, expr_ref & result) {
    scoped_mpf v(m_fm);

    if (m_util.is_numeral(arg, v)) {
<<<<<<< HEAD

        if (m_fm.is_nan(v) || m_fm.is_inf(v)) {
            mk_to_ieee_bv_unspecified(p, result);
=======
        bv_util bu(m());
        const mpf & x = v.get();

        if (m_fm.is_nan(v)) {
            if (m_hi_fp_unspecified) {
                result = bu.mk_concat(bu.mk_numeral(0, 1),
                         bu.mk_concat(bu.mk_numeral(-1, x.get_ebits()),
                         bu.mk_concat(bu.mk_numeral(0, x.get_sbits() - 2),
                                      bu.mk_numeral(1, 1))));
            }
            else {
                app_ref unspec(m()), mask(m()), extra(m());
                unspec = m_util.mk_internal_to_ieee_bv_unspecified(x.get_ebits(), x.get_sbits());
                mask = bu.mk_concat(bu.mk_numeral(0, 1),
                       bu.mk_concat(bu.mk_numeral(-1, x.get_ebits()),
                       bu.mk_concat(bu.mk_numeral(0, x.get_sbits() - 2),
                                    bu.mk_numeral(1, 1))));
                expr * args[2] = { unspec, mask };
                result = m().mk_app(bu.get_fid(), OP_BOR, 2, args);
            }
>>>>>>> f951372f
            return BR_REWRITE_FULL;
        }
        else {
            scoped_mpz rz(m_fm.mpq_manager());
            m_fm.to_ieee_bv_mpz(v, rz);

            result = bu.mk_numeral(rational(rz), x.get_ebits() + x.get_sbits());
            return BR_DONE;
        }
    }

    return BR_FAILED;
}

br_status fpa_rewriter::mk_to_real(expr * arg, expr_ref & result) {
    scoped_mpf v(m_fm);

    if (m_util.is_numeral(arg, v)) {
        if (m_fm.is_nan(v) || m_fm.is_inf(v)) {
            const mpf & x = v.get();
            result = m_util.mk_internal_to_real_unspecified(x.get_ebits(), x.get_sbits());
        }
        else {
            scoped_mpq r(m_fm.mpq_manager());
            m_fm.to_rational(v, r);
            result = m_util.au().mk_numeral(r.get(), false);
        }
        return BR_DONE;
    }

    return BR_FAILED;
}<|MERGE_RESOLUTION|>--- conflicted
+++ resolved
@@ -106,20 +106,11 @@
 
     case OP_FPA_INTERNAL_RM:
         SASSERT(num_args == 1); st = mk_rm(args[0], result); break;
-<<<<<<< HEAD
-    case OP_FPA_INTERNAL_TO_UBV_UNSPECIFIED: 
-        SASSERT(num_args == 0); SASSERT(np == 1); st = mk_to_ubv_unspecified(params[0], result); break;
-    case OP_FPA_INTERNAL_TO_SBV_UNSPECIFIED:
-        SASSERT(num_args == 0); SASSERT(np == 1); st = mk_to_sbv_unspecified(params[0], result); break;
-    case OP_FPA_INTERNAL_TO_REAL_UNSPECIFIED: 
-        SASSERT(num_args == 0); st = mk_to_real_unspecified(result); break;
-=======
     case OP_FPA_INTERNAL_TO_UBV_UNSPECIFIED:
     case OP_FPA_INTERNAL_TO_SBV_UNSPECIFIED:
     case OP_FPA_INTERNAL_TO_REAL_UNSPECIFIED:
     case OP_FPA_INTERNAL_TO_IEEE_BV_UNSPECIFIED:
         st = BR_FAILED;
->>>>>>> f951372f
 
     case OP_FPA_INTERNAL_BVWRAP:
     case OP_FPA_INTERNAL_BVUNWRAP:
@@ -132,28 +123,7 @@
     return st;
 }
 
-<<<<<<< HEAD
-br_status fpa_rewriter::mk_to_ubv_unspecified(parameter const& p, expr_ref & result) {
-    SASSERT(p.is_int());
-    unsigned bv_sz = p.get_int();
-
-    bv_util bu(m());
-    if (m_hi_fp_unspecified)
-        // The "hardware interpretation" is 0.
-        result = bu.mk_numeral(0, bv_sz);
-    else
-        result = m_util.mk_internal_to_ubv_unspecified(bv_sz);
-
-    return BR_DONE;
-}
-
-br_status fpa_rewriter::mk_to_sbv_unspecified(parameter const &p, expr_ref & result) {
-    SASSERT(p.is_int());
-    unsigned bv_sz = p.get_int();
-
-=======
 br_status fpa_rewriter::mk_to_ubv_unspecified(unsigned ebits, unsigned sbits, unsigned width, expr_ref & result) {
->>>>>>> f951372f
     bv_util bu(m());
     if (m_hi_fp_unspecified)
         // The "hardware interpretation" is 0.
@@ -164,14 +134,7 @@
     return BR_DONE;
 }
 
-<<<<<<< HEAD
-br_status fpa_rewriter::mk_to_ieee_bv_unspecified(parameter const& p, expr_ref & result) {
-    SASSERT(p.is_int());
-    unsigned bv_sz = p.get_int();
-
-=======
 br_status fpa_rewriter::mk_to_sbv_unspecified(unsigned ebits, unsigned sbits, unsigned width, expr_ref & result) {
->>>>>>> f951372f
     bv_util bu(m());
     if (m_hi_fp_unspecified)
         // The "hardware interpretation" is 0.
@@ -819,11 +782,7 @@
         const mpf & x = v.get();
 
         if (m_fm.is_nan(v) || m_fm.is_inf(v) || m_fm.is_neg(v)) {
-<<<<<<< HEAD
-            mk_to_ubv_unspecified(p, result);
-=======
             mk_to_ubv_unspecified(x.get_ebits(), x.get_sbits(), bv_sz, result);
->>>>>>> f951372f
             return BR_REWRITE_FULL;
         }
 
@@ -838,11 +797,7 @@
         if (r >= ll && r <= ul)
             result = bu.mk_numeral(r, bv_sz);
         else
-<<<<<<< HEAD
-            mk_to_ubv_unspecified(p, result);
-=======
             mk_to_ubv_unspecified(x.get_ebits(), x.get_sbits(), bv_sz, result);
->>>>>>> f951372f
         return BR_DONE;
     }
 
@@ -860,11 +815,7 @@
         const mpf & x = v.get();
 
         if (m_fm.is_nan(v) || m_fm.is_inf(v)) {
-<<<<<<< HEAD
-            mk_to_sbv_unspecified(p, result);
-=======
             mk_to_sbv_unspecified(x.get_ebits(), x.get_sbits(), bv_sz, result);
->>>>>>> f951372f
             return BR_REWRITE_FULL;
         }
 
@@ -879,11 +830,7 @@
         if (r >= ll && r <= ul)
             result = bu.mk_numeral(r, bv_sz);
         else
-<<<<<<< HEAD
-            mk_to_sbv_unspecified(p, result);
-=======
             mk_to_sbv_unspecified(x.get_ebits(), x.get_sbits(), bv_sz, result);
->>>>>>> f951372f
         return BR_DONE;
     }
 
@@ -894,11 +841,6 @@
     scoped_mpf v(m_fm);
 
     if (m_util.is_numeral(arg, v)) {
-<<<<<<< HEAD
-
-        if (m_fm.is_nan(v) || m_fm.is_inf(v)) {
-            mk_to_ieee_bv_unspecified(p, result);
-=======
         bv_util bu(m());
         const mpf & x = v.get();
 
@@ -919,7 +861,6 @@
                 expr * args[2] = { unspec, mask };
                 result = m().mk_app(bu.get_fid(), OP_BOR, 2, args);
             }
->>>>>>> f951372f
             return BR_REWRITE_FULL;
         }
         else {
