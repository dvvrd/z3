--- conflicted
+++ resolved
@@ -78,13 +78,9 @@
     br_status mk_to_ieee_bv(expr * arg1, expr_ref & result);
 
     br_status mk_rm(expr * arg, expr_ref & result);
-<<<<<<< HEAD
     br_status mk_to_fp(parameter const& p1, parameter const& p2, unsigned num_args, expr * const * args, expr_ref & result);
     br_status mk_to_fp_unsigned(parameter const& p1, parameter const& p2, expr * arg1, expr * arg2, expr_ref & result);
-    br_status mk_fp(expr * arg1, expr * arg2, expr * arg3, expr_ref & result);
-=======
     br_status mk_fp(expr * sgn, expr * exp, expr * sig, expr_ref & result);
->>>>>>> 12458b1a
     br_status mk_to_fp_unsigned(expr * arg1, expr * arg2, expr_ref & result);
     br_status mk_to_ubv(parameter const& p, expr * arg1, expr * arg2, expr_ref & result);
     br_status mk_to_sbv(parameter const& p, expr * arg1, expr * arg2, expr_ref & result);
