/*++
Copyright (c) 2013 Microsoft Corporation

Module Name:

    tab_context.cpp

Abstract:

    Tabulation/subsumption/cyclic proof context.

Author:

    Nikolaj Bjorner (nbjorner) 2013-01-15

Revision History:

--*/

#include "tab_context.h"
#include "trail.h"
#include "dl_rule_set.h"
#include "dl_context.h"
#include "dl_mk_rule_inliner.h"
#include "smt_kernel.h"
#include "qe_lite.h"
#include "bool_rewriter.h"
#include "th_rewriter.h"
#include "datatype_decl_plugin.h"
#include "for_each_expr.h"

namespace tb {

    // semantic matcher.
    class matcher {
        typedef std::pair<expr *, expr *> expr_pair;
        ast_manager&          m;
        svector<expr_pair>    m_todo;
        datatype_util         m_dt;

        lbool is_eq(expr* _s, expr* _t) {
            if (_s == _t) {
                return l_true;
            }
            if (!is_app(_s) || !is_app(_t)) {
                return l_undef;
            }
            app* s = to_app(_s);
            app* t = to_app(_t);

            if (m.is_value(s) && m.is_value(t)) {
                IF_VERBOSE(2, verbose_stream() << "different:" << mk_pp(s, m) << " " << mk_pp(t, m) << "\n";); 
                return l_false;
            }
            
            if (m_dt.is_constructor(s) && m_dt.is_constructor(t)) {
                if (s->get_decl() == t->get_decl()) {
                    lbool state = l_true;
                    for (unsigned i = 0; i < s->get_num_args(); ++i) {
                        // move is_eq: decompose arguments to constraints.
                        switch (is_eq(s->get_arg(i), t->get_arg(i))) {
                        case l_undef:
                            state = l_undef;
                            break;
                        case l_false:
                            return l_false;
                        default:
                            break;
                        }
                    }
                    return state;
                }
                else {
                    IF_VERBOSE(2, verbose_stream() << "different constructors:" << mk_pp(s, m) << " " << mk_pp(t, m) << "\n";); 
                    return l_false;
                }
            }
            return l_undef;
        }

        bool match_var(var* v, app* t, substitution& s, expr_ref_vector& conds) {
            expr_offset r;
            if (s.find(v, 0, r)) {
                app* p = to_app(r.get_expr());
                switch (is_eq(p, t)) {
                case l_true:
                    break;
                case l_false:
                    return false;
                default:
                    conds.push_back(m.mk_eq(p, t));
                    break;
                }
            }
            else {
                s.insert(v, 0, expr_offset(t, 1));
            }
            return true;
        }

        bool match_app(app* p, app* t, substitution& s, expr_ref_vector& conds) {
            switch(is_eq(p, t)) {
            case l_true:
                return true;
            case l_false:
                return false;
            default:
                conds.push_back(m.mk_eq(p, t));                        
                return true;
            }
        }


    public:
        matcher(ast_manager& m): m(m), m_dt(m) {}
        
        bool operator()(app* pat, app* term, substitution& s, expr_ref_vector& conds) {
            // top-most term to match is a predicate. The predicates should be the same.
            if (pat->get_decl() != term->get_decl() ||
                pat->get_num_args() != term->get_num_args()) {
                return false;
            }
            m_todo.reset();
            for (unsigned i = 0; i < pat->get_num_args(); ++i) {
                m_todo.push_back(expr_pair(pat->get_arg(i), term->get_arg(i)));
            }
            while (!m_todo.empty()) {
                expr_pair const& pr = m_todo.back();
                expr* p  = pr.first;
                expr* t = pr.second;
                m_todo.pop_back();
                if (!is_app(t)) {
                    IF_VERBOSE(2, verbose_stream() << "term is not app\n";);
                    return false;
                }
                else if (is_var(p) && match_var(to_var(p), to_app(t), s, conds)) {
                    continue;
                }
                else if (!is_app(p)) {
                    IF_VERBOSE(2, verbose_stream() << "pattern is not app\n";);
                    return false;
                }
                else if (!match_app(to_app(p), to_app(t), s, conds)) {
                    return false;
                }
            }
            return true;
        }        
    };

    class goal {
        datalog::rule_ref m_goal;             // goal as rule
        app_ref           m_head;             // head predicate
        app_ref_vector    m_predicates;       // predicates used in goal
        expr_ref          m_constraint;       // side constraint
        unsigned          m_seqno;            // sequence number of goal
        unsigned          m_index;            // index of goal into set of goals
        unsigned          m_num_vars;         // maximal free variable index+1
        unsigned          m_predicate_index;  // selected predicate
        unsigned          m_parent_rule;      // rule used to produce goal
        unsigned          m_parent_index;     // index of parent goal
        unsigned          m_next_rule;        // next rule to expand goal on
        unsigned          m_ref;              // reference count

    public:            
        
        goal(datalog::rule_manager& rm): 
            m_goal(rm), 
            m_head(rm.get_manager()),
            m_predicates(rm.get_manager()),
            m_constraint(rm.get_manager()),
            m_seqno(0),
            m_index(0), 
            m_num_vars(0),
            m_predicate_index(0), 
            m_next_rule(static_cast<unsigned>(-1)),
            m_parent_rule(0),
            m_parent_index(0),
            m_ref(0) {
        }
        
        void set_seqno(unsigned seqno)        { m_seqno = seqno; }
        unsigned get_seqno() const            { return m_seqno; }
        unsigned get_next_rule() const        { return m_next_rule; }
        void inc_next_rule()                  { m_next_rule++; }
        unsigned get_predicate_index() const  { return m_predicate_index; }
        void  set_predicate_index(unsigned i) { m_predicate_index = i; }
        unsigned get_num_predicates() const   { return m_predicates.size(); }
        app* get_predicate(unsigned i) const  { return m_predicates[i]; }
        expr* get_constraint() const          { return m_constraint; }
        datalog::rule const& get_rule() const { return *m_goal; }
        unsigned get_num_vars() const         { return m_num_vars; }
        unsigned get_index() const            { return m_index; }
        void set_index(unsigned index)        { m_index = index; }
        app* get_head() const                 { return m_head; }
        unsigned get_parent_index() const     { return m_parent_index; }
        unsigned get_parent_rule() const      { return m_parent_rule; }
        void set_parent(ref<tb::goal>& parent) { 
            m_parent_index = parent->get_index();
            m_parent_rule  = parent->get_next_rule();
        }        

        expr_ref get_body() const {
            ast_manager& m = get_manager();
            expr_ref_vector fmls(m);
            for (unsigned i = 0; i < m_predicates.size(); ++i) {
                fmls.push_back(m_predicates[i]);
            }
            fmls.push_back(m_constraint);
            datalog::flatten_and(fmls);
            return expr_ref(m.mk_and(fmls.size(), fmls.c_ptr()), m);
        }

        void get_free_vars(ptr_vector<sort>& vars) const {
            ::get_free_vars(m_head, vars);
            for (unsigned i = 0; i < m_predicates.size(); ++i) {
                ::get_free_vars(m_predicates[i], vars);
            }
            ::get_free_vars(m_constraint, vars);
        }

        void init(app* head, app_ref_vector const& predicates, expr* constraint) {
            m_goal  = 0;
            m_index = 0;
            m_predicate_index = 0;
            m_next_rule       = static_cast<unsigned>(-1);
            m_head = head;
            m_predicates.reset();
            m_predicates.append(predicates);
            m_constraint = constraint;
            ptr_vector<sort> sorts;
            get_free_vars(sorts);
            m_num_vars = sorts.size();
            reduce_equalities();
        }

        void init(datalog::rule_ref& g) {
            m_goal  = g;
            m_index = 0;
            m_predicate_index = 0;
            m_next_rule       = static_cast<unsigned>(-1);
            init_from_rule(g);
            reduce_equalities();
            // IF_VERBOSE(1, display(verbose_stream()););
        }
        
        void inc_ref() {
            m_ref++;
        }
        
        void dec_ref() {
            --m_ref;
            if (m_ref == 0) {
                dealloc(this);
            }
        }
        
        void display(std::ostream& out)  const {
            ast_manager& m = m_head.get_manager();
            expr_ref_vector fmls(m);
            expr_ref fml(m);
            for (unsigned i = 0; i < m_predicates.size(); ++i) {
                fmls.push_back(m_predicates[i]);
            }
            fmls.push_back(m_constraint);
            bool_rewriter(m).mk_and(fmls.size(), fmls.c_ptr(), fml);
            out << mk_pp(fml, m) << "\n";
        }
        
    private:

        ast_manager& get_manager() const { return m_head.get_manager(); }

        // Given a rule, initialize fields:
        // - m_num_vars   - number of free variables in rule
        // - m_head       - head predicate
        // - m_predicates - auxiliary predicates in body.
        // - m_constraint - side constraint
        // 
        void init_from_rule(datalog::rule_ref const& r) {
            ast_manager& m = get_manager();
            expr_ref_vector fmls(m);
            unsigned utsz = r->get_uninterpreted_tail_size();
            unsigned tsz  = r->get_tail_size();
            for (unsigned i = utsz; i < tsz; ++i) {
                fmls.push_back(r->get_tail(i));
            }
            m_num_vars = 1 + r.get_manager().get_var_counter().get_max_var(*r);
            m_head = r->get_head();
            m_predicates.reset();
            for (unsigned i = 0; i < utsz; ++i) {
                m_predicates.push_back(r->get_tail(i));
            }            
            bool_rewriter(m).mk_and(fmls.size(), fmls.c_ptr(),  m_constraint);
        }

        // Simplify a goal by applying equalities as substitutions on predicates.
        // x = t[y], if x does not occur in t[y], then add t[y] to subst.
        void reduce_equalities() {
            ast_manager& m = get_manager();
            th_rewriter       rw(m);
            unsigned delta[1] = { 0 };
            expr_ref_vector fmls(m);
            expr_ref tmp(m);
            substitution subst(m);
            subst.reserve(1, get_num_vars());
            datalog::flatten_and(m_constraint, fmls);
            unsigned num_fmls = fmls.size();
            for (unsigned i = 0; i < num_fmls; ++i) {
                if (get_subst(rw, subst, i, fmls)) {
                    fmls[i] = m.mk_true();
                }
            }    
            subst.apply(1, delta, expr_offset(m_head, 0), tmp);
            m_head = to_app(tmp);
            for (unsigned i = 0; i < m_predicates.size(); ++i) {
                subst.apply(1, delta, expr_offset(m_predicates[i].get(), 0), tmp);
                m_predicates[i] = to_app(tmp);
            }        
            bool_rewriter(m).mk_and(fmls.size(), fmls.c_ptr(),  m_constraint);
            subst.apply(1, delta, expr_offset(m_constraint, 0), m_constraint);
            rw(m_constraint);
        }

        bool get_subst(th_rewriter& rw, substitution& S, unsigned i, expr_ref_vector& fmls) {
            ast_manager& m = get_manager();
            unsigned delta[1] = { 0 };
            expr* f = fmls[i].get();
            expr_ref e(m), tr(m);
            expr* t, *v;
            S.apply(1, delta, expr_offset(f, 0), e);
            rw(e);
            fmls[i] = e;
            if (!m.is_eq(e, v, t)) {
                return false;
            }
            if (!is_var(v)) {
                std::swap(v, t);
            }
            if (!is_var(v)) {
                return false;
            }
            if (!can_be_substituted(m, t)) {
                return false;
            }
            SASSERT(!S.contains(to_var(v), 0));
            S.push_scope();
            S.insert(to_var(v)->get_idx(), 0, expr_offset(t, 0));
            if (!S.acyclic()) {
                S.pop_scope();
                return false;
            }
            fmls[i] = m.mk_true();
            return true;
        }

        struct non_constructor {};

        struct constructor_test {
            ast_manager& m;
            datatype_util dt;
            constructor_test(ast_manager& m): m(m), dt(m) {}
            void operator()(app* e) {
                if (!m.is_value(e) &&
                    !dt.is_constructor(e->get_decl())) {
                    throw non_constructor();
                }
            }
            void operator()(var* v) { }            
            void operator()(quantifier* ) {
                throw non_constructor();
            }
        };

        bool can_be_substituted(ast_manager& m, expr* t) {
            constructor_test p(m);
            try {
                quick_for_each_expr(p, t);
            }
            catch (non_constructor) {
                return false;
            }
            return true;
        }

    };        

<<<<<<< HEAD
=======
    // rules
    class rules {
        typedef obj_map<func_decl, unsigned_vector> map;
        vector<ref<goal> >  m_rules;
        map                 m_index;
    public:

        typedef vector<ref<goal> >::const_iterator iterator;

        iterator begin() const { return m_rules.begin(); }
        iterator end() const { return m_rules.end(); }

        void init(datalog::rule_set const& rules) {
            m_rules.reset();
            m_index.reset();
            datalog::rule_manager& rm = rules.get_rule_manager();
            datalog::rule_ref r(rm);
            datalog::rule_set::iterator it  = rules.begin();
            datalog::rule_set::iterator end = rules.end();
            for (; it != end; ++it) {
                r = *it;
                ref<goal> g = alloc(goal, rm);
                g->init(r);
                insert(g);
            }
        }

        void insert(ref<goal>& g) {
            unsigned idx = m_rules.size();
            m_rules.push_back(g);
            func_decl* f = g->get_head()->get_decl();
            map::obj_map_entry* e = m_index.insert_if_not_there2(f, unsigned_vector());
            SASSERT(e);
            e->get_data().m_value.push_back(idx);            
        }

        unsigned get_num_rules(func_decl* p) {
            map::obj_map_entry* e = m_index.find_core(p);
            if (p) {
                return e->get_data().get_value().size();
            }
            else {
                return 0;
            }
        }

        ref<goal> get_rule(func_decl* p, unsigned idx) const {
            map::obj_map_entry* e = m_index.find_core(p);
            SASSERT(p);
            unsigned rule_id = e->get_data().get_value()[idx];
            return m_rules[rule_id];
        }        
    };

>>>>>>> b61c1b0d

    // subsumption index structure.
    class index {
        ast_manager&           m;
        datalog::rule_manager& rm;
        datalog::context&      m_ctx;
        app_ref_vector     m_preds;
        expr_ref           m_precond;
        expr_ref_vector    m_sideconds;
        ref<goal>          m_goal;
        vector<ref<goal> > m_index;
        matcher            m_matcher;
        substitution       m_subst;
        qe_lite            m_qe;
        uint_set           m_empty_set;
        bool_rewriter      m_rw;
        smt_params         m_fparams;
        smt::kernel        m_solver;
        volatile bool      m_cancel;
        
    public:
        index(datalog::context& ctx): 
            m(ctx.get_manager()),
            rm(ctx.get_rule_manager()),
            m_ctx(ctx),
            m_preds(m),
            m_precond(m),
            m_sideconds(m),
            m_matcher(m),
            m_subst(m),
            m_qe(m),
            m_rw(m),
            m_solver(m, m_fparams),
            m_cancel(false) {}

        void insert(ref<goal>& g) {
            m_index.push_back(g);
        }

        bool is_subsumed(ref<tb::goal>& g, unsigned& subsumer) {
            setup(*g);
            m_goal = g;
            m_solver.push();
            m_solver.assert_expr(m_precond);
            bool found = find_match(subsumer);
            m_solver.pop(1);
            return found;
        }

        void cancel() {
            m_cancel = true;
            m_solver.cancel();
            m_qe.set_cancel(true);
        }

        void cleanup() {
            m_solver.reset_cancel();
            m_qe.set_cancel(false);
            m_cancel = false;
        }

        void reset() {
            m_index.reset();
        }

    private:
        
        void setup(goal const& g) {
            m_preds.reset();
            expr_ref_vector fmls(m);
            expr_ref_vector vars(m);
            expr_ref fml(m);
            ptr_vector<sort> sorts;
            g.get_free_vars(sorts);
            var_subst vs(m, false);
            for (unsigned i = 0; i < sorts.size(); ++i) {
                if (!sorts[i]) {
                    sorts[i] = m.mk_bool_sort();
                }
                vars.push_back(m.mk_const(symbol(i), sorts[i]));
            }
            for (unsigned i = 0; i < g.get_num_predicates(); ++i) {
                vs(g.get_predicate(i), vars.size(), vars.c_ptr(), fml);
                m_preds.push_back(to_app(fml));
            }
            vs(g.get_constraint(), vars.size(), vars.c_ptr(), fml);
            fmls.push_back(fml);
            m_precond = m.mk_and(fmls.size(), fmls.c_ptr());            
            IF_VERBOSE(2, 
                       verbose_stream() << "setup-match: ";
                       for (unsigned i = 0; i < m_preds.size(); ++i) {
                           verbose_stream() << mk_pp(m_preds[i].get(), m) << " ";
                       }
                       verbose_stream() << mk_pp(m_precond, m) << "\n";);
        }


        // extract pre_cond => post_cond validation obligation from match.
        bool find_match(unsigned& subsumer) {
            for (unsigned i = 0; !m_cancel && i < m_index.size(); ++i) {
                if (match_rule(i)) {
                    subsumer = m_index[i]->get_seqno();
                    return true;
                }
            }
            return false;            
        }
        //
        // check that each predicate in r is matched by some predicate in premise.
        // for now: skip multiple matches within the same rule (incomplete).
        //
        bool match_rule(unsigned rule_index) {
            goal const& g = *m_index[rule_index];            
            m_sideconds.reset();
            m_subst.reset();
            m_subst.reserve(2, g.get_num_vars());
            
            IF_VERBOSE(2, g.display(verbose_stream() << "try-match\n"););

            return match_predicates(0, g);
        }


        bool match_predicates(unsigned predicate_index, goal const& g) {
            if (predicate_index == g.get_num_predicates()) {
                return check_substitution(g);
            }

            app* q = g.get_predicate(predicate_index);

            for (unsigned i = 0; !m_cancel && i < m_preds.size(); ++i) {
                app* p = m_preds[i].get();
                m_subst.push_scope();
                unsigned limit = m_sideconds.size();
                IF_VERBOSE(2,
                           for (unsigned j = 0; j < predicate_index; ++j) {
                               verbose_stream() << " ";
                           }
                           verbose_stream() << mk_pp(q, m) << " = " << mk_pp(p, m) << "\n";
                           );
                           

                if (q->get_decl() == p->get_decl() && 
                    m_matcher(q, p, m_subst, m_sideconds) &&
                    match_predicates(predicate_index + 1, g)) {
                    return true;
                }
                m_subst.pop_scope(1);
                m_sideconds.resize(limit);
            }
            return false;
        }

        bool check_substitution(goal const& g) {
            unsigned deltas[2] = {0, 0};
            expr_ref q(m), postcond(m);
            expr_ref_vector fmls(m_sideconds);
            m_subst.reset_cache();

            

            for (unsigned i = 0; !m_cancel && i < fmls.size(); ++i) {
                m_subst.apply(2, deltas, expr_offset(fmls[i].get(), 0), q);
                fmls[i] = q;
            }
            m_subst.apply(2, deltas, expr_offset(g.get_constraint(), 0), q);
            fmls.push_back(q);

            IF_VERBOSE(2,
                       for (unsigned i = 0; i < g.get_num_predicates(); ++i) {
                           verbose_stream() << " ";
                       }
                       q = m.mk_and(fmls.size(), fmls.c_ptr());
                       verbose_stream() << "check: " << mk_pp(q, m) << "\n";);

            m_qe(m_empty_set, false, fmls);
            m_rw.mk_and(fmls.size(), fmls.c_ptr(), postcond);
            if (m_cancel) {
                return false;
            }
            if (m.is_false(postcond)) {
                return false;
            }
            if (m.is_true(postcond)) {
                return true;
            }
            if (!is_ground(postcond)) {
                IF_VERBOSE(1, verbose_stream() << "TBD: non-ground\n" 
                           << mk_pp(postcond, m) << "\n";
                           m_goal->display(verbose_stream());
                           verbose_stream() << "\n=>\n";
                           g.display(verbose_stream());
                           verbose_stream() << "\n";);
                return false;
            }
            postcond = m.mk_not(postcond);
            m_solver.push();
            m_solver.assert_expr(postcond);
            lbool is_sat = m_solver.check();
            m_solver.pop(1);
            return is_sat == l_false;
        }
    };

    // predicate selection strategy.
    class selection {
        datalog::context&  m_ctx;
        ast_manager&       m;
        datatype_util      dt;
        obj_map<func_decl, unsigned_vector> m_scores;
        unsigned_vector    m_score_values;

    public:
        selection(datalog::context& ctx):
            m_ctx(ctx),
            m(ctx.get_manager()),
            dt(m) {
        }

        void init(rules const& rs) {
            m_scores.reset();
            rules::iterator it = rs.begin(), end = rs.end();
            for (; it != end; ++it) {
                ref<goal> g = *it;
                app* p = g->get_head();
                unsigned_vector scores;
                score_predicate(p, scores);
                insert_score(p->get_decl(), scores);
            }            
        }

        unsigned select(goal const& g) {
            return 0;
#if 0
            unsigned max_score = 0;
            unsigned result = 0;
            unsigned_vector& scores = m_score_values;
            for (unsigned i = 0; i < g.get_num_predicates(); ++i) {
                scores.reset();
                app* p = g.get_predicate(i);
                score_predicate(p, scores);
                unsigned score = compute_score(p->get_decl(), scores);
                if (score > max_score) {
                    max_score = score;
                    result = i;
                }
            }
            return result;
#endif
        }

        void reset() {
            m_scores.reset();
            m_score_values.reset();
        }

    private:

        unsigned compute_score(func_decl* f, unsigned_vector const& scores) {
            unsigned_vector f_scores;
            unsigned score = 0;
            if (m_scores.find(f, f_scores)) {
                SASSERT(f_scores.size() == scores.size());
                for (unsigned i = 0; i < scores.size(); ++i) {
                    score += scores[i]*f_scores[i];
                }
            }
            // else there is no rule.
            return score;
        }
        
        void score_predicate(app* p, unsigned_vector& scores) {
            for (unsigned i = 0; i < p->get_num_args(); ++i) {
                scores.push_back(score_argument(p->get_arg(i)));
            }
        }

        unsigned score_argument(expr* arg) {
            if (is_var(arg)) {
                return 0;
            }
            if (m.is_value(arg)) {
                return 3;
            }
            if (is_app(arg) && dt.is_constructor(to_app(arg)->get_decl())) {
                return 2;
            }
            return 1;
        }

        void insert_score(func_decl* f, unsigned_vector const& scores) {
            obj_map<func_decl, unsigned_vector>::obj_map_entry* e;
            e = m_scores.find_core(f);
            if (e) {
                unsigned_vector & old_scores = e->get_data().m_value;
                SASSERT(scores.size() == old_scores.size());
                for (unsigned i = 0; i < scores.size(); ++i) {
                    old_scores[i] += scores[i];
                }
            }
            else {
                m_scores.insert(f, scores);
            }            
        }
    };

    class unifier {
        ast_manager&          m;
        datalog::context&     m_ctx;
        datalog::rule_unifier m_unif;
        ::unifier             m_unifier;
        substitution          m_subst;
        ref<goal>             m_tgt;
        ref<goal>             m_src;
    public:
        unifier(ast_manager& m, datalog::context& ctx): 
            m(m), 
            m_ctx(ctx), 
            m_unif(ctx), 
            m_unifier(m),
            m_subst(m) {}
        
        bool operator()(ref<goal>& tgt, ref<goal>& src, bool compute_subst, ref<goal>& result) {
            unsigned idx = tgt->get_predicate_index();
            datalog::rule_ref res(m_ctx.get_rule_manager());
            datalog::rule const& t = tgt->get_rule();
            datalog::rule const& s = src->get_rule();
            SASSERT(t.get_decl(idx) == s.get_decl());

            m_src = src;
            m_tgt = tgt;
            (void) compute_subst;

            if (m_unif.unify_rules(t, idx, s) &&
                m_unif.apply(t, idx, s, res)) {
                result = alloc(goal, m_ctx.get_rule_manager());
                result->init(res);

                {
                    ref<goal> result2;
                    new_unify(*tgt, *src, compute_subst, result2);
                }
                return true;
            }
            else {
                return false;
            }
        }

        expr_ref_vector get_rule_subst(bool is_tgt) {
            return m_unif.get_rule_subst(is_tgt?m_tgt->get_rule():m_src->get_rule(), is_tgt);            
        }


        bool new_unify(goal const& tgt, goal const& src, bool compute_subst, ref<goal>& result) {
            
            reset();
            unsigned idx = tgt.get_predicate_index();
            unsigned var_cnt = std::max(tgt.get_num_vars(), src.get_num_vars());
            m_subst.reserve(2, var_cnt);
            
            if (!m_unifier(tgt.get_predicate(idx), src.get_head(), m_subst)) {
                return false;
            }

            app_ref_vector predicates(m);
            expr_ref tmp(m), tmp2(m), constraint(m);
            app_ref head(m);
            result = alloc(goal, m_ctx.get_rule_manager());
            unsigned delta[2] = { 0, var_cnt };
            m_subst.apply(2, delta, expr_offset(tgt.get_head(), 0), tmp);   
            head = to_app(tmp);
            for (unsigned i = 0; i < tgt.get_num_predicates(); ++i) {
                if (i != idx) {
                    m_subst.apply(2, delta, expr_offset(tgt.get_predicate(i), 0), tmp);
                    predicates.push_back(to_app(tmp));
                }
            }
            for (unsigned i = 0; i < src.get_num_predicates(); ++i) {
                m_subst.apply(2, delta, expr_offset(src.get_predicate(i), 1), tmp);
                predicates.push_back(to_app(tmp));
            }
            m_subst.apply(2, delta, expr_offset(tgt.get_constraint(), 0), tmp);
            m_subst.apply(2, delta, expr_offset(src.get_constraint(), 1), tmp2);
            constraint = m.mk_and(tmp, tmp2);
            ptr_vector<sort> vars;
            result->init(head, predicates, constraint);
            result->get_free_vars(vars);
            substitution S2(m);
            S2.reserve(1, vars.size());
            bool change = false;
            for (unsigned i = 0, j = 0; i < vars.size(); ++i) {
                if (vars[i]) {
                    if (i != j) {
                        var_ref v(m), w(m);
                        v = m.mk_var(i, vars[i]);
                        w = m.mk_var(j, vars[i]);
                        S2.insert(v, 0, expr_offset(w, 0));
                        change = true;
                    }
                    ++j;
                }
            }
            if (change) {
                S2.apply(1, delta, expr_offset(result->get_constraint(), 0), constraint);
                for (unsigned i = 0; i < result->get_num_predicates(); ++i) {
                    S2.apply(1, delta, expr_offset(result->get_predicate(i), 0), tmp);
                    predicates[i] = to_app(tmp);
                }
                S2.apply(1, delta, expr_offset(result->get_head(), 0), tmp);
                head = to_app(tmp);
                result->init(head, predicates, constraint);
            }
            if (compute_subst) {
                ptr_vector<sort> vars1;
                tgt.get_free_vars(vars1);
                for (unsigned i = 0; i < vars1.size(); ++i) {
                    // TBD:
                    // apply the two substitutions after each-other.
                }
            }

            IF_VERBOSE(1, 
                       verbose_stream() << "New unify:\n";
                       result->display(verbose_stream()););

            // init result using head, predicates, constraint
            return true;            
        }
        
        
    private:
        void reset() {
            m_subst.reset();
        }
    };

    enum instruction {
        SELECT_RULE,
        SELECT_PREDICATE,
        BACKTRACK,
        SATISFIABLE,
        UNSATISFIABLE,
        CANCEL
    };

    std::ostream& operator<<(std::ostream& out, instruction i) {
        switch(i) {
        case SELECT_RULE:      return out << "select-rule";
        case SELECT_PREDICATE: return out << "select-predicate";
        case BACKTRACK:        return out << "backtrack";
        case SATISFIABLE:      return out << "sat";
        case UNSATISFIABLE:    return out << "unsat";
        case CANCEL:           return out << "cancel";
        }
        return out << "unmatched instruction";
    }
};

namespace datalog {

    class tab::imp {
        struct stats {
            stats() { reset(); }
            void reset() { memset(this, 0, sizeof(*this)); }
            unsigned m_num_unfold;
            unsigned m_num_no_unfold;
            unsigned m_num_subsumed;
        };

        context&               m_ctx;
        ast_manager&           m;
        rule_manager&          rm;
        tb::index              m_index;
        tb::selection          m_selection;
        smt_params             m_fparams;
        smt::kernel            m_solver;
        mutable tb::unifier    m_unifier;
        tb::rules              m_rules;
        vector<ref<tb::goal> > m_goals;
        unsigned               m_seqno;
        tb::instruction        m_instruction;
        lbool                  m_status;
        volatile bool          m_cancel;
        stats                  m_stats;
        uint_set               m_displayed_rules;
    public:
        imp(context& ctx):
            m_ctx(ctx), 
            m(ctx.get_manager()),
            rm(ctx.get_rule_manager()),
            m_index(ctx),
            m_selection(ctx),
            m_solver(m, m_fparams),
            m_unifier(m, ctx),
            m_rules(),
            m_seqno(0),
            m_instruction(tb::SELECT_PREDICATE),
            m_status(l_undef),
            m_cancel(false)
        {
            // m_fparams.m_relevancy_lvl = 0;
            m_fparams.m_mbqi = false;
            m_fparams.m_soft_timeout = 1000;
        }

        ~imp() {}        

        lbool query(expr* query) {
            m_ctx.ensure_opened();
            m_index.reset();
            m_selection.reset();
            m_displayed_rules.reset();
            m_rules.init(m_ctx.get_rules());
            m_selection.init(m_rules);
            rule_ref_vector query_rules(rm);
            rule_ref goal(rm);
            func_decl_ref query_pred(m);
            rm.mk_query(query, query_pred, query_rules, goal);

            // ensure goal predicate does not take free variables.
            ptr_vector<app> tail;
            svector<bool> is_neg;
            for (unsigned i = 0; i < goal->get_tail_size(); ++i) {
                tail.push_back(goal->get_tail(i));
                is_neg.push_back(goal->is_neg_tail(i));
            }
            app_ref query_app(m);
            query_app = m.mk_const(symbol("query"), m.mk_bool_sort());
            m_ctx.register_predicate(query_app->get_decl());
            goal = rm.mk(query_app, tail.size(), tail.c_ptr(), is_neg.c_ptr()); 
            ref<tb::goal> g = alloc(tb::goal, rm);
            g->init(goal);
            init_goal(g);
            IF_VERBOSE(1, display_goal(*get_goal(), verbose_stream() << "g" << get_goal()->get_seqno() << " "););
            return run();
        }
    
        void cancel() {
            m_cancel = true;
            m_index.cleanup();
            m_solver.cancel();
        }
        
        void cleanup() {
            m_cancel = false;
            m_goals.reset();
            m_index.cleanup();
            m_solver.reset_cancel();
        }

        void reset_statistics() {
            m_stats.reset();
        }

        void collect_statistics(statistics& st) const {
            st.update("tab.num_unfold", m_stats.m_num_unfold);
            st.update("tab.num_unfold_fail", m_stats.m_num_no_unfold);
            st.update("tab.num_subsumed", m_stats.m_num_subsumed);
        }

        void display_certificate(std::ostream& out) const {
            expr_ref ans = get_answer();
            out << mk_pp(ans, m) << "\n";
        }

        expr_ref get_answer() const {
            switch(m_status) {
            case l_undef: 
                UNREACHABLE();
                return expr_ref(m.mk_false(), m);
            case l_true: {
                proof_ref pr = get_proof();
                return expr_ref(pr.get(), m);
            }
            case l_false:
                // NOT_IMPLEMENTED_YET();
                return expr_ref(m.mk_true(), m);
            }
            UNREACHABLE();
            return expr_ref(m.mk_true(), m);
        }
    private:
    
        void select_predicate() {
            tb::goal & g = *get_goal();
            unsigned num_predicates = g.get_num_predicates();
            if (num_predicates == 0) {
                m_instruction = tb::UNSATISFIABLE;
                IF_VERBOSE(2, g.display(verbose_stream()); );
            }
            else {
                m_instruction = tb::SELECT_RULE;
                unsigned pi = m_selection.select(g);
                g.set_predicate_index(pi);
                IF_VERBOSE(2, verbose_stream() << mk_pp(g.get_predicate(pi), m) << "\n";);
            }
        }
        
        void apply_rule(ref<tb::goal>& r) {
            ref<tb::goal> goal = get_goal();
            ref<tb::goal> next_goal;
            if (m_unifier(goal, r, false, next_goal) &&
                l_false != query_is_sat(*next_goal)) {
                init_goal(next_goal);
                unsigned subsumer = 0;
                IF_VERBOSE(1, 
                           display_rule(*goal, verbose_stream());
                           display_premise(*goal,   
                                           verbose_stream() << "g" << next_goal->get_seqno() << " ");
                           display_goal(*next_goal, verbose_stream());
                           );
                if (m_index.is_subsumed(next_goal, subsumer)) {
                    IF_VERBOSE(1, verbose_stream() << "subsumed by g" << subsumer << "\n";);
                    m_stats.m_num_subsumed++;
                    m_goals.pop_back();
                    m_instruction = tb::SELECT_RULE;
                }
                else {
                    m_stats.m_num_unfold++;
                    next_goal->set_parent(goal);
                    m_index.insert(next_goal);
                    m_instruction = tb::SELECT_PREDICATE;
                }
            }
            else {
                m_stats.m_num_no_unfold++;
                m_instruction = tb::SELECT_RULE;
            }
        }
        
        void select_rule() {   
            tb::goal& g  = *get_goal();
            g.inc_next_rule();
            unsigned pi  = g.get_predicate_index();
            func_decl* p = g.get_predicate(pi)->get_decl();
            unsigned num_rules = m_rules.get_num_rules(p);
            unsigned index = g.get_next_rule();
            if (num_rules <= index) {
                m_instruction = tb::BACKTRACK;
            }
            else {
                ref<tb::goal> rl = m_rules.get_rule(p, index);
                apply_rule(rl);
            }
        }

        void backtrack() {
            SASSERT(!m_goals.empty());
            m_goals.pop_back();            
            if (m_goals.empty()) {
                m_instruction = tb::SATISFIABLE;
            }
            else {
                m_instruction = tb::SELECT_RULE;
            }
        }

        lbool run() {
            m_instruction = tb::SELECT_PREDICATE;
            m_status      = l_undef;
            while (true) {
                IF_VERBOSE(2, verbose_stream() << m_instruction << "\n";);
                if (m_cancel) {
                    cleanup();
                    return l_undef;
                }
                switch(m_instruction) {
                case tb::SELECT_PREDICATE: 
                    select_predicate(); 
                    break;
                case tb::SELECT_RULE: 
                    select_rule(); 
                    break;
                case tb::BACKTRACK:
                    backtrack();
                    break;
                case tb::SATISFIABLE: 
                    m_status = l_false;
                    return l_false;
                case tb::UNSATISFIABLE:
                    m_status = l_true;
                    IF_VERBOSE(1, display_certificate(verbose_stream()););
                    return l_true;
                case tb::CANCEL:
                    cleanup();
                    m_status = l_undef;
                    return l_undef;
                }
            }
        }    

        lbool query_is_sat(tb::goal const& g) {
            ptr_vector<sort> sorts;
            svector<symbol> names;
            expr_ref fml = g.get_body();
            get_free_vars(fml, sorts);
            sorts.reverse();
            for (unsigned i = 0; i < sorts.size(); ++i) {
                if (!sorts[i]) {
                    sorts[i] = m.mk_bool_sort();
                }
                names.push_back(symbol(i));
            }
            if (!sorts.empty()) {
                fml = m.mk_exists(sorts.size(), sorts.c_ptr(), names.c_ptr(), fml);
            }
            m_solver.push();
            m_solver.assert_expr(fml);
            lbool is_sat = m_solver.check();            
            m_solver.pop(1);

            TRACE("dl", tout << is_sat << ":\n" << mk_pp(fml, m) << "\n";);
            
            return is_sat;
        }


        void init_goal(ref<tb::goal>& goal) {
            goal->set_index(m_goals.size());
            goal->set_seqno(m_seqno++);
            m_goals.push_back(goal);
        }

        ref<tb::goal> get_goal() const { return m_goals.back(); }


        void display_rule(tb::goal const& p, std::ostream& out) {
            func_decl* f = p.get_predicate(p.get_predicate_index())->get_decl();
            ref<tb::goal> rl = m_rules.get_rule(f, p.get_next_rule());
            unsigned idx = rl->get_index();
            if (!m_displayed_rules.contains(idx)) {
                m_displayed_rules.insert(idx);
                rl->display(out << p.get_next_rule() << ":");
            }
        }

        void display_premise(tb::goal& p, std::ostream& out) {
            func_decl* f = p.get_predicate(p.get_predicate_index())->get_decl();
            out << "{g" << p.get_seqno() << " " << f->get_name() << " pos: " << p.get_predicate_index() << " rule: " << p.get_next_rule() << "}\n";
        }

        void display_goal(tb::goal& g, std::ostream& out) {
            g.display(out);
        }

        proof_ref get_proof() const {
            scoped_proof sp(m);
            expr_ref root(m);
            proof_ref pr(m);
            proof_ref_vector prs(m);
            expr_ref_vector subst(m);
            ref<tb::goal> goal = get_goal();
            ref<tb::goal> replayed_goal;
            replace_proof_converter pc(m);

            // goal is a empty clause. 
            // Pretend it is asserted.
            // It gets replaced by premises.
            SASSERT(goal->get_num_predicates() == 0); 
            goal->get_rule().to_formula(root);

            while (0 != goal->get_index()) {         
                SASSERT(goal->get_parent_index() < goal->get_index());       
                unsigned p_index  = goal->get_parent_index();
                unsigned p_rule   = goal->get_parent_rule();
                ref<tb::goal> parent = m_goals[p_index];
                unsigned pi = parent->get_predicate_index();
                func_decl* pred = parent->get_predicate(pi)->get_decl();
                ref<tb::goal> rl = m_rules.get_rule(pred, p_rule); 
                VERIFY(m_unifier(parent, rl, true, replayed_goal));
                expr_ref_vector s1(m_unifier.get_rule_subst(true));
                expr_ref_vector s2(m_unifier.get_rule_subst(false));
                resolve_rule(&pc, parent->get_rule(), rl->get_rule(), pi, s1, s2, goal->get_rule());                
                goal = parent;
                IF_VERBOSE(1000, 
                           verbose_stream() << "substitution\n";
                           for (unsigned i = 0; i < s1.size(); ++i) {
                               verbose_stream() << mk_pp(s1[i].get(), m) << "\n";
                           });
                // apply_subst(subst, s1);
            }
            pc.invert();
            prs.push_back(m.mk_asserted(root));
            pc(m, 1, prs.c_ptr(), pr);
            IF_VERBOSE(1000, 
                       verbose_stream() << "substitution\n";
                       for (unsigned i = 0; i < subst.size(); ++i) {
                           verbose_stream() << mk_pp(subst[i].get(), m) << "\n";
                       });
            return pr;
        }
            
    };

    tab::tab(context& ctx):
        m_imp(alloc(imp, ctx)) {        
    }
    tab::~tab() {
        dealloc(m_imp);
    }    
    lbool tab::query(expr* query) {
        return m_imp->query(query);
    }
    void tab::cancel() {
        m_imp->cancel();
    }
    void tab::cleanup() {
        m_imp->cleanup();
    }
    void tab::reset_statistics() {
        m_imp->reset_statistics();
    }
    void tab::collect_statistics(statistics& st) const {
        m_imp->collect_statistics(st);
    }
    void tab::display_certificate(std::ostream& out) const {
        m_imp->display_certificate(out);
    }
    expr_ref tab::get_answer() {
        return m_imp->get_answer();
    }

};<|MERGE_RESOLUTION|>--- conflicted
+++ resolved
@@ -385,8 +385,6 @@
 
     };        
 
-<<<<<<< HEAD
-=======
     // rules
     class rules {
         typedef obj_map<func_decl, unsigned_vector> map;
@@ -441,7 +439,6 @@
         }        
     };
 
->>>>>>> b61c1b0d
 
     // subsumption index structure.
     class index {
